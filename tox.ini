--- conflicted
+++ resolved
@@ -1,12 +1,7 @@
 [tox]
-<<<<<<< HEAD
-minversion = 2.0
-envlist = py27,py37,pep8,py38
-=======
 minversion = 3.1.0
-envlist = py37,pep8
+envlist = py37,py38,pep8
 ignore_basepython_conflict = True
->>>>>>> 0014362a
 skipsdist = True
 
 [testenv]
