--- conflicted
+++ resolved
@@ -50,7 +50,6 @@
                    % {'path': path, 'code': e.code})
             ExceptionCollector.appendException(URLException(what=msg))
             return
-<<<<<<< HEAD
     except FileNotFoundError:
         msg = (_('Could not find file "%(path)s".') % {'path': path})
         ExceptionCollector.appendException(URLException(what=msg))
@@ -61,12 +60,6 @@
                % {'path': path, 'reason': str(type(e))})
         ExceptionCollector.appendException(URLException(what=msg))
         return
-    with f:
-        return yaml.load(f.read(), Loader=yaml_loader)
-=======
-    except Exception:
-        raise
->>>>>>> 0014362a
 
 
 def simple_parse(tmpl_str):
