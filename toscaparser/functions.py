--- conflicted
+++ resolved
@@ -179,14 +179,9 @@
                                          ).format(GET_ATTRIBUTE, elem)))
                         return
                     else:  # It is a complex type
-<<<<<<< HEAD
-                        data_type = DataType(value_type)
-                        props = data_type.get_properties_def()
-=======
                         data_type = DataType(value_type,
                                              self.tosca_tpl.custom_defs)
                         props = data_type.get_all_properties()
->>>>>>> 88796c00
                         found = [props[elem]] if elem in props else []
                         if found:
                             prop = found[0]
