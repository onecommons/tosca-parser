#    Licensed under the Apache License, Version 2.0 (the "License"); you may
#    not use this file except in compliance with the License. You may obtain
#    a copy of the License at
#
#         http://www.apache.org/licenses/LICENSE-2.0
#
#    Unless required by applicable law or agreed to in writing, software
#    distributed under the License is distributed on an "AS IS" BASIS, WITHOUT
#    WARRANTIES OR CONDITIONS OF ANY KIND, either express or implied. See the
#    License for the specific language governing permissions and limitations
#    under the License.


import logging
import os

from copy import deepcopy
from toscaparser.common.exception import ExceptionCollector
from toscaparser.common.exception import InvalidTemplateVersion
from toscaparser.common.exception import MissingRequiredFieldError
from toscaparser.common.exception import UnknownFieldError
from toscaparser.common.exception import ValidationError
from toscaparser.elements.entity_type import update_definitions
from toscaparser.extensions.exttools import ExtTools
import toscaparser.imports
from toscaparser.prereq.csar import CSAR
from toscaparser.repositories import Repository
from toscaparser.topology_template import TopologyTemplate
from toscaparser.substitution_mappings import SubstitutionMappings
from toscaparser.utils.gettextutils import _
import toscaparser.utils.yamlparser


# TOSCA template key names
SECTIONS = (DEFINITION_VERSION, DEFAULT_NAMESPACE, TEMPLATE_NAME,
            TOPOLOGY_TEMPLATE, TEMPLATE_AUTHOR, TEMPLATE_VERSION,
            DESCRIPTION, IMPORTS, DSL_DEFINITIONS, TYPES, NODE_TYPES,
            RELATIONSHIP_TYPES, RELATIONSHIP_TEMPLATES,
            CAPABILITY_TYPES, ARTIFACT_TYPES, DATA_TYPES, INTERFACE_TYPES,
            POLICY_TYPES, GROUP_TYPES, REPOSITORIES) = \
           ('tosca_definitions_version', 'tosca_default_namespace',
            'template_name', 'topology_template', 'template_author',
            'template_version', 'description', 'imports', 'dsl_definitions',
            'types', 'node_types', 'relationship_types', 'relationship_templates',
            'capability_types', 'artifact_types', 'data_types',
            'interface_types', 'policy_types', 'group_types', 'repositories')
# Sections that are specific to individual template definitions
SPECIAL_SECTIONS = (METADATA, DECORATORS) = ('metadata', 'decorators')

log = logging.getLogger("tosca.model")

YAML_LOADER = toscaparser.utils.yamlparser.load_yaml


class ToscaTemplate(object):
    exttools = ExtTools()

    MAIN_TEMPLATE_VERSIONS = ['tosca_simple_yaml_1_0',
                              'tosca_simple_yaml_1_2',
                              'tosca_simple_yaml_1_3']

    VALID_TEMPLATE_VERSIONS = MAIN_TEMPLATE_VERSIONS + exttools.get_versions()

    ADDITIONAL_SECTIONS = {'tosca_simple_yaml_1_0': SPECIAL_SECTIONS,
                           'tosca_simple_yaml_1_2': SPECIAL_SECTIONS,
                           'tosca_simple_yaml_1_3': SPECIAL_SECTIONS}

    ADDITIONAL_SECTIONS.update(exttools.get_sections())

    '''Load the template data.'''
    def __init__(self, path=None, parsed_params=None, a_file=True,
                 yaml_dict_tpl=None, import_resolver=None, verify=True):

        ExceptionCollector.start()
        self.a_file = a_file
        self.input_path = None
        self.path = None
        self.tpl = None
        self.import_resolver = import_resolver
        self.nested_tosca_tpls = {}
        self.nested_topologies = {}
        if path:
            self.input_path = path
            # don't validate or load if yaml_dict_tpl was set
            if yaml_dict_tpl:
                self.path = path
            else:
                self.path = self._get_path(path)
                self.tpl = YAML_LOADER(self.path, self.a_file)

        if yaml_dict_tpl:
            self.tpl = yaml_dict_tpl

        if not path and not yaml_dict_tpl:
            ExceptionCollector.appendException(
                ValueError(_('No path or yaml_dict_tpl was provided. '
                             'There is nothing to parse.')))

        if self.tpl:
            self.parsed_params = parsed_params
            self._validate_field()
            self.version = self._tpl_version()
            # XXX causes imports to be loaded twice
            self.description = self._tpl_description()
            self.topology_template = self._topology_template()
            self.repositories = self._tpl_repositories()
            if self.topology_template.tpl:
                self.inputs = self._inputs()
                self.relationship_templates = self._relationship_templates()
                self.outputs = self._outputs()
                self.policies = self._policies()
                self._handle_nested_tosca_templates_with_topology()

        ExceptionCollector.stop()
        if verify:
            self.verify_template()

    def _topology_template(self):
        return TopologyTemplate(self._tpl_topology_template(),
                                self._get_all_custom_defs(),
                                self.parsed_params,
                                None)

    def _inputs(self):
        return self.topology_template.inputs

    @property
    def nodetemplates(self):
        return self.topology_template.nodetemplates

    def _relationship_templates(self):
        return self.topology_template.relationship_templates

    def _outputs(self):
        return self.topology_template.outputs

    def _tpl_version(self):
        return self.tpl.get(DEFINITION_VERSION)

    def _tpl_description(self):
        desc = self.tpl.get(DESCRIPTION)
        if desc:
            return desc.rstrip()

    def _tpl_imports(self):
        return self.tpl.get(IMPORTS)

    def _tpl_repositories(self):
        repositories = self.tpl.get(REPOSITORIES) or {}
        return {name:Repository(name, val) for name, val in repositories.items()}

    def _tpl_relationship_templates(self):
        topology_template = self._tpl_topology_template()
        return topology_template.get(RELATIONSHIP_TEMPLATES)

    def _tpl_topology_template(self):
        return self.tpl.get(TOPOLOGY_TEMPLATE)

    def _policies(self):
        return self.topology_template.policies

    def _get_all_custom_defs(self, imports=None, path=None):
        types = [IMPORTS, TYPES, NODE_TYPES, CAPABILITY_TYPES, RELATIONSHIP_TYPES,
                 DATA_TYPES, ARTIFACT_TYPES, INTERFACE_TYPES, POLICY_TYPES, GROUP_TYPES]
        custom_defs_final = {}

        custom_defs, nested_imports = self._get_custom_types(
            types, imports, path)
        if custom_defs:
            custom_defs_final.update(custom_defs)
            if nested_imports:
                for a_file, nested_import in nested_imports.items():
                    import_defs = self._get_all_custom_defs(
                        nested_import, a_file)
                    custom_defs_final.update(import_defs)

        # As imports are not custom_types, removing from the dict
        custom_defs_final.pop(IMPORTS, None)
        return custom_defs_final

    def _get_custom_types(self, type_definitions, imports=None,
                          path=None):
        """Handle custom types defined in imported template files

        This method loads the custom type definitions referenced in "imports"
        section of the TOSCA YAML template.
        """

        custom_defs = {}
        nested_imports = None
        type_defs = []
        if not isinstance(type_definitions, list):
            type_defs.append(type_definitions)
        else:
            type_defs = type_definitions

        if not imports:
            imports = self._tpl_imports()

        if imports:
            if path is None:
                path = getattr(imports, "baseDir", self.path)
            custom_service = toscaparser.imports.\
                ImportsLoader(imports, path, type_defs, self.tpl, self.import_resolver)

            nested_tosca_tpls = custom_service.get_nested_tosca_tpls()
            self._update_nested_tosca_tpls(nested_tosca_tpls)

            nested_imports = custom_service.get_nested_imports()
            imported_custom_defs = custom_service.get_custom_defs()
            if imported_custom_defs:
                custom_defs.update(imported_custom_defs)

        # Handle custom types defined in current template file
        for type_def in type_defs:
            if type_def != IMPORTS:
                inner_custom_types = self.tpl.get(type_def) or {}
                if inner_custom_types:
                    custom_defs.update(inner_custom_types)
        return custom_defs, nested_imports

    def _update_nested_tosca_tpls(self, nested_tosca_tpls):
        for tpl in nested_tosca_tpls:
            # add every import (even if it doesn't have a topology)
            filename, tosca_tpl = list(tpl.items())[0]
            if filename not in self.nested_tosca_tpls:
                self.nested_tosca_tpls.update(tpl)

    def _handle_nested_tosca_templates_with_topology(self):
        for filename, tosca_tpl in self.nested_tosca_tpls.items():
            topology_tpl = tosca_tpl.get(TOPOLOGY_TEMPLATE)
            if topology_tpl:
                custom_types = self._get_all_custom_defs().copy()
                custom_types.update(tosca_tpl.get('node_types', {}))
                self.nested_topologies[filename] = TopologyTemplate(
                                topology_tpl, custom_types)

        # if a nodetemplate should be substituted, set its sub_mapping_tosca_template
        for nodetemplate in self.nodetemplates:
            if "substitute" not in nodetemplate.directives:
                continue
            for topology in self.nested_topologies.values():
                if not topology.substitution_mappings:
                    continue
                if topology.substitution_mappings.type == nodetemplate.type:
                    # the node template's properties treated as inputs
                    parsed_params = self._get_params_for_nested_template(
                        nodetemplate)
                    # create a new substitution mapping object for the mapped node
                    # XXX SubstitutionMappings is just a simple wrapper around the def dict, only performs validation
                    # and sub_mapping_tosca_template is never unused!
                    nodetemplate.sub_mapping_tosca_template = SubstitutionMappings(
                        topology.substitution_mappings.sub_mapping_def,
                        topology.nodetemplates,
                        parsed_params,
                        topology.outputs,
                        nodetemplate,
                        topology.custom_defs)
                    break

    def _validate_field(self):
        version = self._tpl_version()
        if not version:
            ExceptionCollector.appendException(
                MissingRequiredFieldError(what='Template',
                                          required=DEFINITION_VERSION))
        else:
            self._validate_version(version)
            self.version = version

        for name in self.tpl:
            if (name not in SECTIONS and
               name not in self.ADDITIONAL_SECTIONS.get(version, ())):
                ExceptionCollector.appendException(
                    UnknownFieldError(what='Template', field=name))

    def _validate_version(self, version):
        if version not in self.VALID_TEMPLATE_VERSIONS:
            ExceptionCollector.appendException(
                InvalidTemplateVersion(
                    what=version,
                    valid_versions='", "'. join(self.VALID_TEMPLATE_VERSIONS)))
        else:
            if version not in self.MAIN_TEMPLATE_VERSIONS:
                update_definitions(self.exttools, version, YAML_LOADER)

    def _get_path(self, path):
        if path.lower().endswith('.yaml') or path.lower().endswith('.yml'):
            return path
        elif path.lower().endswith(('.zip', '.csar')):
            # a CSAR archive
            csar = CSAR(path, self.a_file)
            if csar.validate():
                csar.decompress()
                self.a_file = True  # the file has been decompressed locally
                return os.path.join(csar.temp_dir, csar.get_main_template())
        else:
            ExceptionCollector.appendException(
                ValueError(_('"%(path)s" is not a valid file.')
                           % {'path': path}))

    def verify_template(self):
        if ExceptionCollector.exceptionsCaught():
            if self.input_path:
                raise ValidationError(
                    message=(_('\nThe input "%(path)s" failed validation with '
                               'the following error(s): \n\n\t')
                             % {'path': self.input_path}) +
                    '\n\t'.join(ExceptionCollector.getExceptionsReport()))
            else:
                raise ValidationError(
                    message=_('\nThe pre-parsed input failed validation with '
                              'the following error(s): \n\n\t') +
                    '\n\t'.join(ExceptionCollector.getExceptionsReport()))
        else:
            if self.input_path:
                msg = (_('The input "%(path)s" successfully passed '
                         'validation.') % {'path': self.input_path})
            else:
                msg = _('The pre-parsed input successfully passed validation.')

            log.info(msg)

<<<<<<< HEAD
=======
    def _is_sub_mapped_node(self, nodetemplate, tosca_tpl):
        """Return True if the nodetemple is substituted."""
        # NOTE(ueha): Since condition "not nodetemplate.sub_mapping_tosca_\
        #             template" was deleted as a fix for bug/1883220, there is
        #             some possibility of breaking something on translator side
        #             that current tests not coverd.
        #             And this enhancement does not align with TOSCA standard
        #             but needed for ETSI NFV-SOL 001.
        if (nodetemplate and
                self.get_sub_mapping_node_type(tosca_tpl) == nodetemplate.type
                and len(nodetemplate.interfaces) < 1):
            return True
        else:
            return False

>>>>>>> 0014362a
    def _get_params_for_nested_template(self, nodetemplate):
        """Return total params for nested_template."""
        parsed_params = deepcopy(self.parsed_params) \
            if self.parsed_params else {}
        if nodetemplate:
            for pname in nodetemplate.get_properties():
                parsed_params.update({pname:
                                      nodetemplate.get_property_value(pname)})
        return parsed_params

    def _has_substitution_mappings(self):
        """Return True if the template has valid substitution mappings."""
        return self.topology_template is not None and \
            self.topology_template.substitution_mappings is not None<|MERGE_RESOLUTION|>--- conflicted
+++ resolved
@@ -321,8 +321,6 @@
 
             log.info(msg)
 
-<<<<<<< HEAD
-=======
     def _is_sub_mapped_node(self, nodetemplate, tosca_tpl):
         """Return True if the nodetemple is substituted."""
         # NOTE(ueha): Since condition "not nodetemplate.sub_mapping_tosca_\
@@ -338,7 +336,6 @@
         else:
             return False
 
->>>>>>> 0014362a
     def _get_params_for_nested_template(self, nodetemplate):
         """Return total params for nested_template."""
         parsed_params = deepcopy(self.parsed_params) \
