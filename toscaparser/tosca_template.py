#    Licensed under the Apache License, Version 2.0 (the "License"); you may
#    not use this file except in compliance with the License. You may obtain
#    a copy of the License at
#
#         http://www.apache.org/licenses/LICENSE-2.0
#
#    Unless required by applicable law or agreed to in writing, software
#    distributed under the License is distributed on an "AS IS" BASIS, WITHOUT
#    WARRANTIES OR CONDITIONS OF ANY KIND, either express or implied. See the
#    License for the specific language governing permissions and limitations
#    under the License.


import logging
import os

from copy import deepcopy
from toscaparser.common.exception import ExceptionCollector
from toscaparser.common.exception import InvalidTemplateVersion
from toscaparser.common.exception import MissingRequiredFieldError
from toscaparser.common.exception import UnknownFieldError
from toscaparser.common.exception import ValidationError
from toscaparser.elements.entity_type import update_definitions
from toscaparser.extensions.exttools import ExtTools
import toscaparser.imports
from toscaparser.prereq.csar import CSAR
from toscaparser.repositories import Repository
from toscaparser.topology_template import TopologyTemplate
from toscaparser.tpl_relationship_graph import ToscaGraph
from toscaparser.utils.gettextutils import _
import toscaparser.utils.yamlparser


# TOSCA template key names
SECTIONS = (DEFINITION_VERSION, DEFAULT_NAMESPACE, TEMPLATE_NAME,
            TOPOLOGY_TEMPLATE, TEMPLATE_AUTHOR, TEMPLATE_VERSION,
            DESCRIPTION, IMPORTS, DSL_DEFINITIONS, NODE_TYPES,
            RELATIONSHIP_TYPES, RELATIONSHIP_TEMPLATES,
            CAPABILITY_TYPES, ARTIFACT_TYPES, DATA_TYPES, INTERFACE_TYPES,
            POLICY_TYPES, GROUP_TYPES, REPOSITORIES) = \
           ('tosca_definitions_version', 'tosca_default_namespace',
            'template_name', 'topology_template', 'template_author',
            'template_version', 'description', 'imports', 'dsl_definitions',
            'node_types', 'relationship_types', 'relationship_templates',
            'capability_types', 'artifact_types', 'data_types',
            'interface_types', 'policy_types', 'group_types', 'repositories')
# Sections that are specific to individual template definitions
SPECIAL_SECTIONS = (METADATA) = ('metadata')

log = logging.getLogger("tosca.model")

YAML_LOADER = toscaparser.utils.yamlparser.load_yaml


class ToscaTemplate(object):
    exttools = ExtTools()

    MAIN_TEMPLATE_VERSIONS = ['tosca_simple_yaml_1_0',
                              'tosca_simple_yaml_1_2']

    VALID_TEMPLATE_VERSIONS = MAIN_TEMPLATE_VERSIONS + exttools.get_versions()

    ADDITIONAL_SECTIONS = {'tosca_simple_yaml_1_0': SPECIAL_SECTIONS,
                           'tosca_simple_yaml_1_2': SPECIAL_SECTIONS}

    ADDITIONAL_SECTIONS.update(exttools.get_sections())

    '''Load the template data.'''
    def __init__(self, path=None, parsed_params=None, a_file=True,
                 yaml_dict_tpl=None):

        ExceptionCollector.start()
        self.a_file = a_file
        self.input_path = None
        self.path = None
        self.tpl = None
        self.nested_tosca_tpls_with_topology = {}
        self.nested_tosca_templates_with_topology = []
        if path:
            self.input_path = path
            self.path = self._get_path(path)
            # ignore if yaml_dict_tpl was set
            if self.path and not yaml_dict_tpl:
                self.tpl = YAML_LOADER(self.path, self.a_file)
        if yaml_dict_tpl:
            self.tpl = yaml_dict_tpl

        if not path and not yaml_dict_tpl:
            ExceptionCollector.appendException(
                ValueError(_('No path or yaml_dict_tpl was provided. '
                             'There is nothing to parse.')))

        if self.tpl:
            self.parsed_params = parsed_params
            self._validate_field()
            self.version = self._tpl_version()
            self.relationship_types = self._tpl_relationship_types()
            self.description = self._tpl_description()
            self.topology_template = self._topology_template()
            self.repositories = self._tpl_repositories()
            if self.topology_template.tpl:
                self.inputs = self._inputs()
                self.relationship_templates = self._relationship_templates()
                self.nodetemplates = self._nodetemplates()
                self.outputs = self._outputs()
                self.policies = self._policies()
                self._handle_nested_tosca_templates_with_topology()
                self.graph = ToscaGraph(self.nodetemplates)

        ExceptionCollector.stop()
        self.verify_template()

    def _topology_template(self):
        return TopologyTemplate(self._tpl_topology_template(),
                                self._get_all_custom_defs(),
                                self.relationship_types,
                                self.parsed_params,
                                None)

    def _inputs(self):
        return self.topology_template.inputs

    def _nodetemplates(self):
        return self.topology_template.nodetemplates

    def _relationship_templates(self):
        return self.topology_template.relationship_templates

    def _outputs(self):
        return self.topology_template.outputs

    def _tpl_version(self):
        return self.tpl.get(DEFINITION_VERSION)

    def _tpl_description(self):
        desc = self.tpl.get(DESCRIPTION)
        if desc:
            return desc.rstrip()

    def _tpl_imports(self):
        return self.tpl.get(IMPORTS)

    def _tpl_repositories(self):
        repositories = self.tpl.get(REPOSITORIES)
        reposit = []
        if repositories:
            for name, val in repositories.items():
                reposits = Repository(name, val)
                reposit.append(reposits)
        return reposit

    def _tpl_relationship_types(self):
        custom_rel, _ = self._get_custom_types(RELATIONSHIP_TYPES)
        return custom_rel

    def _tpl_relationship_templates(self):
        topology_template = self._tpl_topology_template()
        return topology_template.get(RELATIONSHIP_TEMPLATES)

    def _tpl_topology_template(self):
        return self.tpl.get(TOPOLOGY_TEMPLATE)

    def _policies(self):
        return self.topology_template.policies

    def _get_all_custom_defs(self, imports=None, path=None):
        types = [IMPORTS, NODE_TYPES, CAPABILITY_TYPES, RELATIONSHIP_TYPES,
                 DATA_TYPES, INTERFACE_TYPES, POLICY_TYPES, GROUP_TYPES]
        custom_defs_final = {}

        custom_defs, nested_imports = self._get_custom_types(
            types, imports, path)
        if custom_defs:
            custom_defs_final.update(custom_defs)
            if nested_imports:
                for a_file, nested_import in nested_imports.items():
                    import_defs = self._get_all_custom_defs(
                        nested_import, a_file)
                    custom_defs_final.update(import_defs)

        # As imports are not custom_types, removing from the dict
        custom_defs_final.pop(IMPORTS, None)
        return custom_defs_final

    def _get_custom_types(self, type_definitions, imports=None,
                          path=None):
        """Handle custom types defined in imported template files

        This method loads the custom type definitions referenced in "imports"
        section of the TOSCA YAML template.
        """

        custom_defs = {}
        nested_imports = None
        type_defs = []
        if not isinstance(type_definitions, list):
            type_defs.append(type_definitions)
        else:
            type_defs = type_definitions

        if not imports:
            imports = self._tpl_imports()
        if not path:
            path = self.path

        if imports:
            custom_service = toscaparser.imports.\
                ImportsLoader(imports, path, type_defs, self.tpl)

            nested_tosca_tpls = custom_service.get_nested_tosca_tpls()
            self._update_nested_tosca_tpls_with_topology(nested_tosca_tpls)

            nested_imports = custom_service.get_nested_imports()
            custom_defs = custom_service.get_custom_defs()
            if not custom_defs:
                return None, None

        # Handle custom types defined in current template file
        for type_def in type_defs:
            if type_def != IMPORTS:
                inner_custom_types = self.tpl.get(type_def) or {}
                if inner_custom_types:
                    custom_defs.update(inner_custom_types)
        return custom_defs, nested_imports

    def _update_nested_tosca_tpls_with_topology(self, nested_tosca_tpls):
        for tpl in nested_tosca_tpls:
            filename, tosca_tpl = list(tpl.items())[0]
            if (tosca_tpl.get(TOPOLOGY_TEMPLATE) and
                filename not in list(
                    self.nested_tosca_tpls_with_topology.keys())):
                self.nested_tosca_tpls_with_topology.update(tpl)

    def _handle_nested_tosca_templates_with_topology(self):
        for fname, tosca_tpl in self.nested_tosca_tpls_with_topology.items():
            for nodetemplate in self.nodetemplates:
                if self._is_sub_mapped_node(nodetemplate, tosca_tpl):
                    parsed_params = self._get_params_for_nested_template(
                        nodetemplate)
                    topology_tpl = tosca_tpl.get(TOPOLOGY_TEMPLATE)
                    topology_with_sub_mapping = TopologyTemplate(
                        topology_tpl,
                        self._get_all_custom_defs(),
                        self.relationship_types,
                        parsed_params,
                        nodetemplate)
                    if topology_with_sub_mapping.substitution_mappings:
                        # Record nested topo templates in top level template
                        self.nested_tosca_templates_with_topology.\
                            append(topology_with_sub_mapping)
                        # Set substitution mapping object for mapped node
                        nodetemplate.sub_mapping_tosca_template = \
                            topology_with_sub_mapping.substitution_mappings

    def _validate_field(self):
        version = self._tpl_version()
        if not version:
            ExceptionCollector.appendException(
                MissingRequiredFieldError(what='Template',
                                          required=DEFINITION_VERSION))
        else:
            self._validate_version(version)
            self.version = version

        for name in self.tpl:
            if (name not in SECTIONS and
               name not in self.ADDITIONAL_SECTIONS.get(version, ())):
                ExceptionCollector.appendException(
                    UnknownFieldError(what='Template', field=name))

    def _validate_version(self, version):
        if version not in self.VALID_TEMPLATE_VERSIONS:
            ExceptionCollector.appendException(
                InvalidTemplateVersion(
                    what=version,
                    valid_versions='", "'. join(self.VALID_TEMPLATE_VERSIONS)))
        else:
<<<<<<< HEAD
            if version != 'tosca_simple_yaml_1_0':
                update_definitions(self.exttools, version, YAML_LOADER)
=======
            if version not in self.MAIN_TEMPLATE_VERSIONS:
                update_definitions(version)
>>>>>>> 20b85817

    def _get_path(self, path):
        if path.lower().endswith('.yaml') or path.lower().endswith('.yml'):
            return path
        elif path.lower().endswith(('.zip', '.csar')):
            # a CSAR archive
            csar = CSAR(path, self.a_file)
            if csar.validate():
                csar.decompress()
                self.a_file = True  # the file has been decompressed locally
                return os.path.join(csar.temp_dir, csar.get_main_template())
        else:
            ExceptionCollector.appendException(
                ValueError(_('"%(path)s" is not a valid file.')
                           % {'path': path}))

    def verify_template(self):
        if ExceptionCollector.exceptionsCaught():
            if self.input_path:
                raise ValidationError(
                    message=(_('\nThe input "%(path)s" failed validation with '
                               'the following error(s): \n\n\t')
                             % {'path': self.input_path}) +
                    '\n\t'.join(ExceptionCollector.getExceptionsReport()))
            else:
                raise ValidationError(
                    message=_('\nThe pre-parsed input failed validation with '
                              'the following error(s): \n\n\t') +
                    '\n\t'.join(ExceptionCollector.getExceptionsReport()))
        else:
            if self.input_path:
                msg = (_('The input "%(path)s" successfully passed '
                         'validation.') % {'path': self.input_path})
            else:
                msg = _('The pre-parsed input successfully passed validation.')

            log.info(msg)

    def _is_sub_mapped_node(self, nodetemplate, tosca_tpl):
        """Return True if the nodetemple is substituted."""
        if (nodetemplate and not nodetemplate.sub_mapping_tosca_template and
                self.get_sub_mapping_node_type(tosca_tpl) == nodetemplate.type
                and len(nodetemplate.interfaces) < 1):
            return True
        else:
            return False

    def _get_params_for_nested_template(self, nodetemplate):
        """Return total params for nested_template."""
        parsed_params = deepcopy(self.parsed_params) \
            if self.parsed_params else {}
        if nodetemplate:
            for pname in nodetemplate.get_properties():
                parsed_params.update({pname:
                                      nodetemplate.get_property_value(pname)})
        return parsed_params

    def get_sub_mapping_node_type(self, tosca_tpl):
        """Return substitution mappings node type."""
        if tosca_tpl:
            return TopologyTemplate.get_sub_mapping_node_type(
                tosca_tpl.get(TOPOLOGY_TEMPLATE))

    def _has_substitution_mappings(self):
        """Return True if the template has valid substitution mappings."""
        return self.topology_template is not None and \
            self.topology_template.substitution_mappings is not None

    def has_nested_templates(self):
        """Return True if the tosca template has nested templates."""
        return self.nested_tosca_templates_with_topology is not None and \
            len(self.nested_tosca_templates_with_topology) >= 1<|MERGE_RESOLUTION|>--- conflicted
+++ resolved
@@ -275,13 +275,8 @@
                     what=version,
                     valid_versions='", "'. join(self.VALID_TEMPLATE_VERSIONS)))
         else:
-<<<<<<< HEAD
-            if version != 'tosca_simple_yaml_1_0':
+            if version not in self.MAIN_TEMPLATE_VERSIONS:
                 update_definitions(self.exttools, version, YAML_LOADER)
-=======
-            if version not in self.MAIN_TEMPLATE_VERSIONS:
-                update_definitions(version)
->>>>>>> 20b85817
 
     def _get_path(self, path):
         if path.lower().endswith('.yaml') or path.lower().endswith('.yml'):
