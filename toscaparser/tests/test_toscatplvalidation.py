#    Licensed under the Apache License, Version 2.0 (the "License"); you may
#    not use this file except in compliance with the License. You may obtain
#    a copy of the License at
#
#         http://www.apache.org/licenses/LICENSE-2.0
#
#    Unless required by applicable law or agreed to in writing, software
#    distributed under the License is distributed on an "AS IS" BASIS, WITHOUT
#    WARRANTIES OR CONDITIONS OF ANY KIND, either express or implied. See the
#    License for the specific language governing permissions and limitations
#    under the License.

from unittest import mock
import urllib

from toscaparser.common import exception
from toscaparser.imports import ImportsLoader
from toscaparser.nodetemplate import NodeTemplate
from toscaparser.parameters import Input
from toscaparser.parameters import Output
from toscaparser.policy import Policy
from toscaparser.relationship_template import RelationshipTemplate
from toscaparser.entity_template import EntityTemplate
from toscaparser.repositories import Repository
from toscaparser.reservation import Reservation
from toscaparser.tests.base import MockTestClass
from toscaparser.tests.base import TestCase
from toscaparser.topology_template import TopologyTemplate
from toscaparser.tosca_template import ToscaTemplate
from toscaparser.triggers import Triggers
from toscaparser.utils.gettextutils import _
import toscaparser.utils.yamlparser
from testtools.testcase import skip
EntityTemplate.additionalProperties = False


class ToscaTemplateValidationTest(TestCase):

    def test_well_defined_template(self):
        tpl_path = TestCase.test_sample(
            "data/tosca_single_instance_wordpress.yaml")
        params = {'db_name': 'my_wordpress', 'db_user': 'my_db_user',
                  'db_root_pwd': '12345678'}
        self.assertIsNotNone(ToscaTemplate(tpl_path, params))

    def test_custom_interface_allowed(self):
        tpl_path = TestCase.test_sample(
            "data/interfaces/test_custom_interface_in_template.yaml")
        self.assertIsNotNone(ToscaTemplate(tpl_path))

    def test_custom_interface_invalid_operation(self):
        tpl_path = TestCase.test_sample(
            "data/interfaces/test_custom_interface_invalid_operation.yaml")
        self.assertRaises(exception.ValidationError,
                          ToscaTemplate, tpl_path)
        exception.ExceptionCollector.assertExceptionMessage(
            exception.UnknownFieldError,
            _('"interfaces" of template "customInterfaceTest" '
              'contains unknown field "CustomOp4". '
              'Refer to the definition to verify valid values.'))

    # Since 'operations' Keyname was defined in TOSCA1.3,
    # test whether operation_definitions defined
    # under 'operations' can be used.
    def test_custom_interface_operations(self):
        tpl_path = TestCase.test_sample(
            "data/interfaces/test_custom_interface_operations.yaml")
        tosca = ToscaTemplate(tpl_path)
        op_names = tosca.tpl['interface_types'][
            'tosca.interfaces.CustomInterface']['operations'].keys()
        self.assertEqual('CustomOp', list(op_names)[0])
        op_names = tosca.topology_template.custom_defs[
            'tosca.interfaces.CustomInterface']['operations'].keys()
        self.assertEqual('CustomOp', list(op_names)[0])
        op_names = tosca.topology_template.nodetemplates[0].templates[
            'customInterfaceTest']['interfaces']['CustomInterface'][
                'operations'].keys()
        self.assertEqual('CustomOp', list(op_names)[0])

    # Since 'notifications' Keyname was defined in TOSCA1.3,
    # test whether notification_definitions defined
    # under 'notifications' can be used.
    def test_custom_interface_notifications(self):
        tpl_path = TestCase.test_sample(
            "data/interfaces/test_custom_interface_notifications.yaml")
        tosca = ToscaTemplate(tpl_path)
        no_names = tosca.tpl['interface_types'][
            'tosca.interfaces.CustomInterface']['notifications'].keys()
        self.assertEqual('CustomNo', list(no_names)[0])
        no_names = tosca.topology_template.custom_defs[
            'tosca.interfaces.CustomInterface']['notifications'].keys()
        self.assertEqual('CustomNo', list(no_names)[0])
        no_names = tosca.topology_template.nodetemplates[0].templates[
            'customInterfaceTest']['interfaces']['CustomInterface'][
                'notifications'].keys()
        self.assertEqual('CustomNo', list(no_names)[0])

    def test_first_level_sections(self):
        tpl_path = TestCase.test_sample(
            "data/test_tosca_top_level_error1.yaml")
        self.assertRaises(exception.ValidationError, ToscaTemplate, tpl_path)
        exception.ExceptionCollector.assertExceptionMessage(
            exception.MissingRequiredFieldError,
            _('Template is missing required field '
              '"tosca_definitions_version".'))

        tpl_path = TestCase.test_sample(
            "data/test_tosca_top_level_error2.yaml")
        self.assertRaises(exception.ValidationError, ToscaTemplate, tpl_path)
        exception.ExceptionCollector.assertExceptionMessage(
            exception.UnknownFieldError,
            _('Template contains unknown field "node_template". Refer to the '
              'definition to verify valid values.'))

    def test_template_with_imports_validation(self):
        tpl_path = TestCase.test_sample("data/tosca_imports_validation.yaml")
        self.assertRaises(exception.ValidationError, ToscaTemplate, tpl_path)
        exception.ExceptionCollector.assertExceptionMessage(
            exception.UnknownFieldError,
            _('Template custom_types/imported_sample.yaml contains unknown '
              'field "descriptions". Refer to the definition'
              ' to verify valid values.'))
        exception.ExceptionCollector.assertExceptionMessage(
            exception.UnknownFieldError,
            _('Template custom_types/imported_sample.yaml contains unknown '
              'field "node_typess". Refer to the definition to '
              'verify valid values.'))
        exception.ExceptionCollector.assertExceptionMessage(
            exception.UnknownFieldError,
            _('Template custom_types/imported_sample.yaml contains unknown '
              'field "tosca1_definitions_version". Refer to the definition'
              ' to verify valid values.'))
        versions = '", "'.join(ToscaTemplate.VALID_TEMPLATE_VERSIONS)
        exception.ExceptionCollector.assertExceptionMessage(
            exception.InvalidTemplateVersion,
            _('The template version "tosca_simple_yaml_1_10 in '
              'custom_types/imported_sample.yaml" is invalid. '
              'Valid versions are "%s".') % versions)
        exception.ExceptionCollector.assertExceptionMessage(
            exception.UnknownFieldError,
            _('Template custom_types/imported_sample.yaml contains unknown '
              'field "policy_types1". Refer to the definition to '
              'verify valid values.'))
        exception.ExceptionCollector.assertExceptionMessage(
            exception.UnknownFieldError,
            _('Nodetype"tosca.nodes.SoftwareComponent.Logstash" contains '
              'unknown field "capabilities1". Refer to the definition '
              'to verify valid values.'))
        exception.ExceptionCollector.assertExceptionMessage(
            exception.UnknownFieldError,
            _('Policy "mycompany.mytypes.myScalingPolicy" contains unknown '
              'field "derived1_from". Refer to the definition to '
              'verify valid values.'))
        exception.ExceptionCollector.assertExceptionMessage(
            exception.UnknownFieldError,
            _('Relationshiptype "test.relation.connects" contains unknown '
              'field "derived_from4". Refer to the definition to '
              'verify valid values.'))

    @skip("get_operation_output not implemented")
    def test_getoperation_IncorrectValue(self):
        # test case 1
        tpl_snippet = '''
        node_templates:
             front_end:
               type: tosca.nodes.Compute
               interfaces:
                 Standard:
                   create:
                     implementation: scripts/frontend/create.sh
                   configure:
                     implementation: scripts/frontend/configure.sh
                     inputs:
                       data_dir: {get_operation_output: [front_end,Standard1,
                                                            create,data_dir]}
        '''
        tpl = (toscaparser.utils.yamlparser.simple_parse(tpl_snippet))
        err = self.assertRaises(ValueError,
                                TopologyTemplate, tpl, None)
        expectedmessage = _('Node or relationship template "front_end" '
                            'has not interface "Standard1" '
                            'or operation "create".')
        self.assertEqual(expectedmessage, err.__str__())
        # test case 2
        tpl_snippet2 = '''
        node_templates:
             front_end:
               type: tosca.nodes.Compute
               interfaces:
                 Standard:
                   create:
                     implementation: scripts/frontend/create.sh
                   configure:
                     implementation: scripts/frontend/configure.sh
                     inputs:
                       data_dir: {get_operation_output: [front_end1,Standard,
                                                            create,data_dir]}
        '''
        tpl2 = (toscaparser.utils.yamlparser.simple_parse(tpl_snippet2))
        err2 = self.assertRaises(KeyError,
                                 TopologyTemplate, tpl2, None)
        expectedmessage2 = _('\'Node or relationship template "front_end1" '
                             'was not found.\'')
        self.assertEqual(expectedmessage2, err2.__str__())
        # test case 3
        tpl_snippet3 = '''
        node_templates:
             front_end:
               type: tosca.nodes.Compute
               interfaces:
                 Standard:
                   create:
                     implementation: scripts/frontend/create.sh
                   configure:
                     implementation: scripts/frontend/configure.sh
                     inputs:
                       data_dir: {get_operation_output: [front_end,Standard,
                                                      get_target,data_dir]}
        '''
        tpl3 = (toscaparser.utils.yamlparser.simple_parse(tpl_snippet3))
        err3 = self.assertRaises(ValueError,
                                 TopologyTemplate, tpl3, None)
        expectedmessage3 = _('Enter an operation of Standard interface')
        self.assertEqual(expectedmessage3, err3.__str__())
        # test case 4
        tpl_snippet4 = '''
        node_templates:
             front_end:
               type: tosca.nodes.Compute
               interfaces:
                 Standard:
                   create:
                     implementation: scripts/frontend/create.sh
                   configure:
                     implementation: scripts/frontend/configure.sh
                     inputs:
                       data_dir: {get_operation_output: [front_end,Configure,
                                                        create,data_dir]}
        '''
        tpl4 = (toscaparser.utils.yamlparser.simple_parse(tpl_snippet4))
        err4 = self.assertRaises(ValueError,
                                 TopologyTemplate, tpl4, None)
        expectedmessage4 = _('Enter an operation of Configure interface')
        self.assertEqual(expectedmessage4, err4.__str__())
        # test case 5
        tpl_snippet5 = '''
        node_templates:
             front_end:
               type: tosca.nodes.Compute
               interfaces:
                 Standard:
                   create:
                     implementation: scripts/frontend/create.sh
                   configure:
                     implementation: scripts/frontend/configure.sh
                     inputs:
                       data_dir: {get_operation_output: [front_end,Standard,
                                                                    create]}
        '''
        tpl5 = (toscaparser.utils.yamlparser.simple_parse(tpl_snippet5))
        err5 = self.assertRaises(ValueError,
                                 TopologyTemplate, tpl5, None)
        expectedmessage5 = _('Illegal arguments for function'
                             ' "get_operation_output".'
                             ' Expected arguments: "template_name",'
                             '"interface_name",'
                             '"operation_name","output_variable_name"')
        self.assertEqual(expectedmessage5, err5.__str__())

    def test_unsupported_type(self):
        tpl_snippet = '''
        node_templates:
          invalid_type:
            type: tosca.test.invalidtype
            properties:
              size: { get_input: storage_size }
              snapshot_id: { get_input: storage_snapshot_id }
        '''
        tpl = (toscaparser.utils.yamlparser.simple_parse(tpl_snippet))
        err = self.assertRaises(exception.UnsupportedTypeError,
                                TopologyTemplate, tpl, None)
        expectedmessage = _('Type "tosca.test.invalidtype" is valid'
                            ' TOSCA type but not supported at this time.')
        self.assertEqual(expectedmessage, err.__str__())

    def test_inputs(self):
        tpl_snippet1 = '''
        inputs:
          cpus:
            type: integer
            description: Number of CPUs for the server.
            constraint:
              - valid_values: [ 1, 2, 4 ]
            required: yes
            status: supported
        '''
        tpl_snippet2 = '''
        inputs:
          cpus:
            type: integer
            description: Number of CPUs for the server.
            constraints:
              - valid_values: [ 1, 2, 4 ]
            required: yes
            status: supported
        '''
        tpl_snippet3 = '''
        inputs:
          some_list:
            type: list
            description: List of items
            entry_schema:
              type: string
            default: []
        '''
        tpl_snippet4 = '''
        inputs:
          some_list:
            type: list
            description: List of items
            key_schema:
              type: string
            default: []
        '''
        inputs1 = (toscaparser.utils.yamlparser.
                   simple_parse(tpl_snippet1)['inputs'])
        name1, attrs1 = list(inputs1.items())[0]
        inputs2 = (toscaparser.utils.yamlparser.
                   simple_parse(tpl_snippet2)['inputs'])
        name2, attrs2 = list(inputs2.items())[0]
        try:
            Input(name1, attrs1)
        except Exception as err:
            self.assertEqual(_('Input "cpus" contains unknown field '
                               '"constraint". Refer to the definition to '
                               'verify valid values.'),
                             err.__str__())
        input2 = Input(name2, attrs2)
        self.assertTrue(input2.required)
        toscaparser.utils.yamlparser.simple_parse(tpl_snippet3)['inputs']
        input4 = (toscaparser.utils.yamlparser.
                  simple_parse(tpl_snippet4)['inputs'])
        self.assertEqual('string', input4['some_list']['key_schema']['type'])

    def _imports_content_test(self, tpl_snippet, path, custom_type_def):
        imports = (toscaparser.utils.yamlparser.
                   simple_parse(tpl_snippet)['imports'])
        loader = ImportsLoader(imports, path)
        return loader.get_custom_defs()

<<<<<<< HEAD
    # no longer an error
    # def test_imports_without_templates(self):
    #     tpl_snippet = '''
    #     imports:
    #       # omitted here for brevity
    #     '''
    #     path = 'toscaparser/tests/data/tosca_elk.yaml'
    #     errormsg = _('"imports" keyname is defined without including '
    #                  'templates.')
    #     err = self.assertNotRaises(exception.ValidationError,
    #                             self._imports_content_test,
    #                             tpl_snippet,
    #                             path,
    #                             "node_types")
    #     self.assertEqual(errormsg, err.__str__())
=======
    def test_imports_without_templates(self):
        tpl_snippet = '''
        imports:
          # omitted here for brevity
        '''
        path = TestCase.test_sample("data/tosca_elk.yaml")
        errormsg = _('"imports" keyname is defined without including '
                     'templates.')
        err = self.assertRaises(exception.ValidationError,
                                self._imports_content_test,
                                tpl_snippet,
                                path,
                                "node_types")
        self.assertEqual(errormsg, err.__str__())
>>>>>>> bfbe9b33

    def test_imports_with_name_without_templates(self):
        tpl_snippet = '''
        imports:
          - some_definitions:
        '''
        path = TestCase.test_sample("data/tosca_elk.yaml")
        errormsg = _('A template file name is not provided with import '
                     'definition "some_definitions".')
        err = self.assertRaises(exception.ValidationError,
                                self._imports_content_test,
                                tpl_snippet, path, None)
        self.assertEqual(errormsg, err.__str__())

    @mock.patch.object(urllib.request, 'urlopen')
    def test_imports_without_import_name(self, mock_urlopen):
        tpl_snippet = '''
        imports:
          - custom_types/paypalpizzastore_nodejs_app.yaml
          - https://example.com/custom_types/wordpress.yaml
        '''
        mock_path = "https://example.com/custom_types/wordpress.yaml"

        mockclass = MockTestClass()
        mockclass.comp_urldict = {mock_path: TestCase.test_sample(
            "data/custom_types/wordpress.yaml")}
        mock_urlopen.side_effect = mockclass.mock_urlopen_method
        path = TestCase.test_sample("data/tosca_elk.yaml")
        custom_defs = self._imports_content_test(tpl_snippet,
                                                 path,
                                                 "node_types")
        self.assertTrue(custom_defs)

    @mock.patch.object(urllib.request, 'urlopen')
    def test_imports_wth_import_name(self, mock_urlopen):
        tpl_snippet = '''
        imports:
          - some_definitions: custom_types/paypalpizzastore_nodejs_app.yaml
          - more_definitions:
              file: 'https://example.com/custom_types/wordpress.yaml'
              namespace_prefix: single_instance_wordpress
        '''
        mock_path = "https://example.com/custom_types/wordpress.yaml"

        mockclass = MockTestClass()
        mockclass.comp_urldict = {mock_path: TestCase.test_sample(
            "data/custom_types/wordpress.yaml")}
        mock_urlopen.side_effect = mockclass.mock_urlopen_method
        path = TestCase.test_sample("data/tosca_elk.yaml")
        custom_defs = self._imports_content_test(tpl_snippet,
                                                 path,
                                                 "node_types")
        self.assertTrue(custom_defs.get("single_instance_wordpress.tosca."
                                        "nodes.WebApplication.WordPress"))

    def test_imports_wth_namespace_prefix(self):
        tpl_snippet = '''
        imports:
          - more_definitions:
              file: custom_types/nested_rsyslog.yaml
              namespace_prefix: testprefix
        '''
        path = TestCase.test_sample("data/tosca_elk.yaml")
        custom_defs = self._imports_content_test(tpl_snippet,
                                                 path,
                                                 "node_types")
        self.assertTrue(custom_defs.get("testprefix.Rsyslog"))

    def test_imports_with_no_main_template(self):
        tpl_snippet = '''
        imports:
          - some_definitions: https://raw.githubusercontent.com/openstack/\
tosca-parser/master/toscaparser/tests/data/custom_types/wordpress.yaml
          - some_definitions:
              file: my_defns/my_typesdefs_n.yaml
        '''
        errormsg = _('Input tosca template is not provided.')
        err = self.assertRaises(exception.ValidationError,
                                self._imports_content_test,
                                tpl_snippet, None, None)
        self.assertEqual(errormsg, err.__str__())

    @mock.patch.object(urllib.request, 'urlopen')
    def test_imports_duplicate_name(self, mock_urlopen):
        tpl_snippet = '''
        imports:
          - some_definitions: https://example.com/custom_types/wordpress.yaml
          - some_definitions:
              file: my_defns/my_typesdefs_n.yaml
        '''
        mock_path = "https://example.com/custom_types/wordpress.yaml"

        mockclass = MockTestClass()
        mockclass.comp_urldict = {mock_path: TestCase.test_sample(
            "data/custom_types/wordpress.yaml")}
        mock_urlopen.side_effect = mockclass.mock_urlopen_method
        errormsg = _('Duplicate import name "some_definitions" was found.')
        path = TestCase.test_sample("data/tosca_elk.yaml")
        err = self.assertRaises(exception.ValidationError,
                                self._imports_content_test,
                                tpl_snippet, path, None)
        self.assertEqual(errormsg, err.__str__())

    def test_imports_missing_req_field_in_def(self):
        tpl_snippet = '''
        imports:
          - more_definitions:
              file1: my_defns/my_typesdefs_n.yaml
              repository: my_company_repo
              namespace_uri: http://mycompany.com/ns/tosca/2.0
              namespace_prefix: mycompany
        '''
        errormsg = _('Import of template "more_definitions" is missing '
                     'required field "file".')
        path = TestCase.test_sample("data/tosca_elk.yaml")
        err = self.assertRaises(exception.MissingRequiredFieldError,
                                self._imports_content_test,
                                tpl_snippet, path, None)
        self.assertEqual(errormsg, err.__str__())

    @mock.patch.object(urllib.request, 'urlopen')
    @mock.patch.object(ToscaTemplate, '_tpl_imports')
    def test_imports_file_with_uri(self, mock_tpl_imports, mock_urlopen):
        tpl_snippet = '''
        imports:
          - more_definitions:
              file: https://example.com/custom_types/wordpress.yaml
        '''
        path = ('https://example.com/tosca_single_instance_wordpress_'
                'with_url_import.yaml')
        mock_path = "https://example.com/custom_types/wordpress.yaml"

        import_file_path = TestCase.test_sample(
            "data/custom_types/wordpress.yaml")
        mockclass = MockTestClass()
        mockclass.comp_urldict = {mock_path: import_file_path}
        mock_urlopen.side_effect = mockclass.mock_urlopen_method
        mock_tpl_imports.return_value = [import_file_path]
        custom_defs = self._imports_content_test(tpl_snippet,
                                                 path,
                                                 "node_types")
        self.assertTrue(custom_defs.get("tosca.nodes."
                                        "WebApplication.WordPress"))

    @mock.patch.object(urllib.request, 'urlopen')
    def test_imports_file_namespace_fields(self, mock_urlopen):
        tpl_snippet = '''
        imports:
          - more_definitions:
             file: https://example.com/custom_types/wordpress.yaml
             namespace_prefix: mycompany
             namespace_uri: http://docs.oasis-open.org/tosca/ns/simple/yaml/1.0
        '''
        mock_path = "https://example.com/custom_types/wordpress.yaml"

        mockclass = MockTestClass()
        mockclass.comp_urldict = {mock_path: TestCase.test_sample(
            "data/custom_types/wordpress.yaml")}
        mock_urlopen.side_effect = mockclass.mock_urlopen_method
        path = TestCase.test_sample("data/tosca_elk.yaml")
        custom_defs = self._imports_content_test(tpl_snippet,
                                                 path,
                                                 "node_types")
        self.assertTrue(custom_defs.get("mycompany.tosca.nodes."
                                        "WebApplication.WordPress"))

    @mock.patch.object(urllib.request, 'urlopen')
    def test_imports_with_local_defs(self, mock_urlopen):
        """Compare custom types on local and remote."""

        ctypes = {
            "remote": "https://example.com/custom_types/wordpress.yaml",
            "local": "../data/wordpress.yaml"}
        mock_path = "https://example.com/custom_types/wordpress.yaml"

        mockclass = MockTestClass()
        mockclass.comp_urldict = {mock_path: TestCase.test_sample(
            "data/custom_types/wordpress.yaml")}
        mock_urlopen.side_effect = mockclass.mock_urlopen_method

        tpl_snippet = '''
        imports:
        - {}
        '''.format(ctypes["remote"])
        local_defs = {ctypes["remote"]: ctypes["local"]}

        path = TestCase.test_sample("data/tosca_elk.yaml")
        imports = (toscaparser.utils.yamlparser.
                   simple_parse(tpl_snippet)['imports'])
        ld1 = ImportsLoader(imports, path, "node_types")
        ld2 = ImportsLoader(imports, path, "node_types", local_defs)
        self.assertEqual(ld1.get_custom_defs(), ld2.get_custom_defs())

    def test_imports_file_with_suffix_yml(self):
        tpl_snippet = '''
        imports:
        - custom_types/wordpress.yml
        '''
        path = TestCase.test_sample("data/tosca_elk.yaml")
        custom_defs = self._imports_content_test(tpl_snippet,
                                                 path,
                                                 "node_types")
        self.assertTrue(custom_defs.get("tosca.nodes."
                                        "WebApplication.WordPress"))

    def test_import_error_file_uri(self):
        tpl_snippet = '''
        imports:
          - more_definitions:
             file: mycompany.com/ns/tosca/2.0/toscaparser/tests/data\
/tosca_elk.yaml
             namespace_prefix: mycompany
             namespace_uri: http://docs.oasis-open.org/tosca/ns/simple/yaml/1.0
        '''
<<<<<<< HEAD
        path = 'toscaparser/tests/data/tosca_elk.yaml'
        self.assertRaises(exception.URLException,
=======
        path = TestCase.test_sample("data/tosca_elk.yaml")
        self.assertRaises(ImportError,
>>>>>>> bfbe9b33
                          self._imports_content_test,
                          tpl_snippet, path, None)

    def test_import_single_line_error(self):
        tpl_snippet = '''
        imports:
          - some_definitions: abc.com/tests/data/tosca_elk.yaml
        '''
<<<<<<< HEAD
        errormsg = "is not valid."
        path = 'toscaparser/tests/data/tosca_elk.yaml'
        err = self.assertRaises(exception.URLException,
=======
        errormsg = _('Import "abc.com/tests/data/tosca_elk.yaml" is not '
                     'valid.')
        path = TestCase.test_sample("data/tosca_elk.yaml")
        err = self.assertRaises(ImportError,
>>>>>>> bfbe9b33
                                self._imports_content_test,
                                tpl_snippet, path, None)
        self.assertIn(errormsg, err.__str__())

    def test_outputs(self):
        tpl_snippet = '''
        outputs:
          server_address:
            description: IP address of server instance.
        '''
        outputs = (toscaparser.utils.yamlparser.
                   simple_parse(tpl_snippet)['outputs'])
        name, attrs = list(outputs.items())[0]
        output = Output(name, attrs)
        try:
            output.validate()
        except Exception as err:
            self.assertIsInstance(err, exception.MissingRequiredFieldError)
            self.assertEqual(_('Output "server_address" is missing required '
                               'field "value".'), err.__str__())

        tpl_snippet = '''
        outputs:
          server_address:
            descriptions: IP address of server instance.
            value: { get_property: [server, private_address] }
        '''
        outputs = (toscaparser.utils.yamlparser.
                   simple_parse(tpl_snippet)['outputs'])
        name, attrs = list(outputs.items())[0]
        try:
            output = Output(name, attrs)
        except Exception as err:
            self.assertIsInstance(err, exception.UnknownFieldError)
            self.assertEqual(_('Output "server_address" contains unknown '
                               'field "descriptions". Refer to the definition '
                               'to verify valid values.'),
                             err.__str__())

    def _repo_content(self, path):
        repositories = path['repositories']
        reposit = []
        for name, val in repositories.items():
            reposits = Repository(name, val)
            reposit.append(reposits)
        return reposit

    def test_repositories(self):
        tpl_snippet = '''
        repositories:
           repo_code0: https://raw.githubusercontent.com/nandinivemula/intern
           repo_code1:
              description: My project's code Repository in github usercontent.
              url: https://github.com/nandinivemula/intern
              credential:
                 user: nandini
                 token: tcs@12345
           repo_code2:
              description: My Project's code Repository in github.
              url: https://github.com/nandinivemula/intern
              credential:
                 user: xyzw
                 token: xyz@123
        '''
        tpl = (toscaparser.utils.yamlparser.simple_parse(tpl_snippet))
        repoobject = self._repo_content(tpl)
        actualrepo_names = []
        for repo in repoobject:
            repos = repo.name
            actualrepo_names.append(repos)
        reposname = list(tpl.values())
        reposnames = reposname[0]
        expected_reponames = list(reposnames.keys())
        self.assertEqual(expected_reponames, actualrepo_names)

    def test_repositories_with_missing_required_field(self):
        tpl_snippet = '''
        repositories:
           repo_code0: https://raw.githubusercontent.com/nandinivemula/intern
           repo_code1:
              description: My project's code Repository in github usercontent.
              credential:
                 user: nandini
                 token: tcs@12345
           repo_code2:
              description: My Project's code Repository in github.
              url: https://github.com/nandinivemula/intern
              credential:
                 user: xyzw
                 token: xyz@123
        '''
        tpl = (toscaparser.utils.yamlparser.simple_parse(tpl_snippet))
        err = self.assertRaises(exception.MissingRequiredFieldError,
                                self._repo_content, tpl)
        expectedmessage = _('repository "repo_code1" is missing '
                            'required field "url".')
        self.assertEqual(expectedmessage, err.__str__())

    def test_repositories_with_unknown_field(self):
        tpl_snippet = '''
        repositories:
           repo_code0: https://raw.githubusercontent.com/nandinivemula/intern
           repo_code1:
              description: My project's code Repository in github usercontent.
              url: https://github.com/nandinivemula/intern
              credential:
                 user: nandini
                 token: tcs@12345
           repo_code2:
              descripton: My Project's code Repository in github.
              url: https://github.com/nandinivemula/intern
              credential:
                 user: xyzw
                 token: xyz@123
        '''
        tpl = (toscaparser.utils.yamlparser.simple_parse(tpl_snippet))
        err = self.assertRaises(exception.UnknownFieldError,
                                self._repo_content, tpl)
        expectedmessage = _('repository "repo_code2" contains unknown field'
                            ' "descripton". Refer to the definition to verify'
                            ' valid values.')
        self.assertEqual(expectedmessage, err.__str__())

    def test_repositories_with_invalid_url(self):
        tpl_snippet = '''
        repositories:
           repo_code0: https://raw.githubusercontent.com/nandinivemula/intern
           repo_code1:
              description: My project's code Repository in github usercontent.
              url: h
              credential:
                 user: nandini
                 token: tcs@12345
           repo_code2:
              description: My Project's code Repository in github.
              url: https://github.com/nandinivemula/intern
              credential:
                 user: xyzw
                 token: xyz@123
        '''
        tpl = (toscaparser.utils.yamlparser.simple_parse(tpl_snippet))
        err = self.assertRaises(exception.URLException,
                                self._repo_content, tpl)
        expectedmessage = _('repository "repo_code1": Invalid Url "h"')
        self.assertEqual(expectedmessage, err.__str__())

    def test_groups(self):
        tpl_snippet = '''
        node_templates:
          server:
            type: tosca.nodes.Compute

          mysql_dbms:
            type: tosca.nodes.DBMS
            properties:
              root_password: aaa
              port: 3376

        groups:
          webserver_group:
            type: tosca.groups.Root
            members: [ server, mysql_dbms ]
        '''
        tpl = (toscaparser.utils.yamlparser.simple_parse(tpl_snippet))
        TopologyTemplate(tpl, None)

    def test_groups_with_missing_required_field(self):
        tpl_snippet = '''
        node_templates:
          server:
            type: tosca.nodes.Compute
            requirements:
              - log_endpoint:
                  capability: log_endpoint

          mysql_dbms:
            type: tosca.nodes.DBMS
            properties:
              root_password: aaa
              port: 3376

        groups:
          webserver_group:
              members: ['server', 'mysql_dbms']
        '''
        tpl = (toscaparser.utils.yamlparser.simple_parse(tpl_snippet))
        err = self.assertRaises(exception.MissingRequiredFieldError,
                                TopologyTemplate, tpl, None)
        expectedmessage = _('Template "webserver_group" is missing '
                            'required field "type".')
        self.assertEqual(expectedmessage, err.__str__())

    def test_groups_with_unknown_target(self):
        tpl_snippet = '''
        node_templates:
          server:
            type: tosca.nodes.Compute
            requirements:
              - log_endpoint:
                  capability: log_endpoint

          mysql_dbms:
            type: tosca.nodes.DBMS
            properties:
              root_password: aaa
              port: 3376

        groups:
          webserver_group:
            type: tosca.groups.Root
            members: [ serv, mysql_dbms ]
        '''
        tpl = (toscaparser.utils.yamlparser.simple_parse(tpl_snippet))
        expectedmessage = _('"Target member "serv" is not found in '
                            'node_templates or groups"')
        err = self.assertRaises(exception.InvalidGroupTargetException,
                                TopologyTemplate, tpl, None)
        self.assertEqual(expectedmessage, err.__str__())

    def test_groups_with_repeated_targets(self):
        tpl_snippet = '''
        node_templates:
          server:
            type: tosca.nodes.Compute
            requirements:
              - log_endpoint:
                  capability: log_endpoint

          mysql_dbms:
            type: tosca.nodes.DBMS
            properties:
              root_password: aaa
              port: 3376

        groups:
          webserver_group:
            type: tosca.groups.Root
            members: [ server, server, mysql_dbms ]
        '''
        tpl = (toscaparser.utils.yamlparser.simple_parse(tpl_snippet))
        expectedmessage = _('"Member nodes '
                            '"[\'server\', \'server\', \'mysql_dbms\']" '
                            'should be >= 1 and not repeated"')
        err = self.assertRaises(exception.InvalidGroupTargetException,
                                TopologyTemplate, tpl, None)
        self.assertEqual(expectedmessage, err.__str__())

    def test_groups_with_only_one_target(self):
        tpl_snippet = '''
        node_templates:
          server:
            type: tosca.nodes.Compute
            requirements:
              - log_endpoint:
                  capability: log_endpoint

          mysql_dbms:
            type: tosca.nodes.DBMS
            properties:
              root_password: aaa
              port: 3376

        groups:
          webserver_group:
            type: tosca.groups.Root
            members: []
        '''
        tpl = (toscaparser.utils.yamlparser.simple_parse(tpl_snippet))
        expectedmessage = _('"Member nodes "[]" should be >= 1 '
                            'and not repeated"')
        err = self.assertRaises(exception.InvalidGroupTargetException,
                                TopologyTemplate, tpl, None)
        self.assertEqual(expectedmessage, err.__str__())

    def _custom_types(self):
        custom_types = {}
        def_file = TestCase.test_sample("data/custom_types/wordpress.yaml")
        custom_type = toscaparser.utils.yamlparser.load_yaml(def_file)
        node_types = custom_type['node_types']
        for name in node_types:
            defintion = node_types[name]
            custom_types[name] = defintion
        return custom_types

    def _custom_types_policy(self):
        custom_types = {}
        def_file = TestCase.test_sample("data/custom_types/custom_policy.yaml")
        custom_type = toscaparser.utils.yamlparser.load_yaml(def_file)
        policy_types = custom_type['policy_types']
        for name in policy_types:
            defintion = policy_types[name]
            custom_types[name] = defintion
        return custom_types

    def _single_node_template_content_test(self, tpl_snippet, inputs=None):
        tpl = toscaparser.utils.yamlparser.simple_parse(tpl_snippet)
        nodetemplates = tpl['node_templates']
        name = list(nodetemplates.keys())[0]
        topology = TopologyTemplate(tpl, self._custom_types(), inputs)
        nodetemplate = NodeTemplate(name, topology,
                                    self._custom_types())
        nodetemplate.validate()
        nodetemplate.requirements
        nodetemplate.get_capabilities_objects()
        nodetemplate.get_properties_objects()
        nodetemplate.interfaces
        return nodetemplate

    def test_node_templates(self):
        tpl_snippet = '''
        node_templates:
          server:
            capabilities:
              host:
                properties:
                  disk_size: 10
                  num_cpus: 4
                  mem_size: 4096
              os:
                properties:
                  architecture: x86_64
                  type: Linux
                  distribution: Fedora
                  version: 18.0
        '''
        expectedmessage = _('Template "server" is missing required field '
                            '"type".')
        err = self.assertRaises(
            exception.MissingRequiredFieldError,
            lambda: self._single_node_template_content_test(tpl_snippet))
        self.assertEqual(expectedmessage, err.__str__())

    def test_node_template_with_wrong_properties_keyname(self):
        """Node template keyname 'properties' given as 'propertiessss'."""
        tpl_snippet = '''
        node_templates:
          mysql_dbms:
            type: tosca.nodes.DBMS
            propertiessss:
              root_password: aaa
              port: 3376
        '''
        expectedmessage = _('template "mysql_dbms" contains unknown '
                            'field "propertiessss". Refer to the definition '
                            'to verify valid values.')
        err = self.assertRaises(
            exception.UnknownFieldError,
            lambda: self._single_node_template_content_test(tpl_snippet))
        self.assertEqual(expectedmessage, err.__str__())

    def test_node_template_with_wrong_requirements_keyname(self):
        """Node template keyname 'requirements' given as 'requirement'."""
        tpl_snippet = '''
        node_templates:
          mysql_dbms:
            type: tosca.nodes.DBMS
            properties:
              root_password: aaa
              port: 3376
            requirement:
              - host: server
        '''
        expectedmessage = _('template "mysql_dbms" contains unknown '
                            'field "requirement". Refer to the definition to '
                            'verify valid values.')
        err = self.assertRaises(
            exception.UnknownFieldError,
            lambda: self._single_node_template_content_test(tpl_snippet))
        self.assertEqual(expectedmessage, err.__str__())

    def test_node_template_with_wrong_interfaces_keyname(self):
        """Node template keyname 'interfaces' given as 'interfac'."""
        tpl_snippet = '''
        node_templates:
          mysql_dbms:
            type: tosca.nodes.DBMS
            properties:
              root_password: aaa
              port: 3376
            requirements:
              - host: server
            interfac:
              Standard:
                configure: mysql_database_configure.sh
        '''
        expectedmessage = _('template "mysql_dbms" contains unknown '
                            'field "interfac". Refer to the definition to '
                            'verify valid values.')
        err = self.assertRaises(
            exception.UnknownFieldError,
            lambda: self._single_node_template_content_test(tpl_snippet))
        self.assertEqual(expectedmessage, err.__str__())

    def test_node_template_with_wrong_capabilities_keyname(self):
        """Node template keyname 'capabilities' given as 'capabilitiis'."""
        tpl_snippet = '''
        node_templates:
          mysql_database:
            type: tosca.nodes.Database
            properties:
              db_name: { get_input: db_name }
              db_user: { get_input: db_user }
              db_password: { get_input: db_pwd }
            capabilitiis:
              database_endpoint:
                properties:
                  port: { get_input: db_port }
        '''
        expectedmessage = _('template "mysql_database" contains unknown '
                            'field "capabilitiis". Refer to the definition to '
                            'verify valid values.')
        err = self.assertRaises(
            exception.UnknownFieldError,
            lambda: self._single_node_template_content_test(tpl_snippet))
        self.assertEqual(expectedmessage, err.__str__())

    def test_node_template_with_wrong_artifacts_keyname(self):
        """Node template keyname 'artifacts' given as 'artifactsss'."""
        tpl_snippet = '''
        node_templates:
          mysql_database:
            type: tosca.nodes.Database
            artifactsss:
              db_content:
                implementation: files/my_db_content.txt
                type: tosca.artifacts.File
        '''
        expectedmessage = _('template "mysql_database" contains unknown '
                            'field "artifactsss". Refer to the definition to '
                            'verify valid values.')
        err = self.assertRaises(
            exception.UnknownFieldError,
            lambda: self._single_node_template_content_test(tpl_snippet))
        self.assertEqual(expectedmessage, err.__str__())

    def test_node_template_with_multiple_wrong_keynames(self):
        """Node templates given with multiple wrong keynames."""
        tpl_snippet = '''
        node_templates:
          mysql_dbms:
            type: tosca.nodes.DBMS
            propertieees:
              root_password: aaa
              port: 3376
            requirements:
              - host: server
            interfacs:
              Standard:
                configure: mysql_database_configure.sh
        '''
        expectedmessage = _('template "mysql_dbms" contains unknown '
                            'field "propertieees". Refer to the definition to '
                            'verify valid values.')
        err = self.assertRaises(
            exception.UnknownFieldError,
            lambda: self._single_node_template_content_test(tpl_snippet))
        self.assertEqual(expectedmessage, err.__str__())

        tpl_snippet = '''
        node_templates:
          mysql_database:
            type: tosca.nodes.Database
            properties:
              name: { get_input: db_name }
              user: { get_input: db_user }
              password: { get_input: db_pwd }
            capabilitiiiies:
              database_endpoint:
              properties:
                port: { get_input: db_port }
            requirementsss:
              - host:
                  node: mysql_dbms
            interfac:
              Standard:
                 configure: mysql_database_configure.sh

        '''
        expectedmessage = _('template "mysql_database" contains unknown '
                            'field "capabilitiiiies". Refer to the definition '
                            'to verify valid values.')
        err = self.assertRaises(
            exception.UnknownFieldError,
            lambda: self._single_node_template_content_test(tpl_snippet))
        self.assertEqual(expectedmessage, err.__str__())

    def test_node_template_type(self):
        tpl_snippet = '''
        node_templates:
          mysql_database:
            type: tosca.nodes.Databases
            properties:
              db_name: { get_input: db_name }
              db_user: { get_input: db_user }
              db_password: { get_input: db_pwd }
            capabilities:
              database_endpoint:
                properties:
                  port: { get_input: db_port }
            requirements:
              - host: mysql_dbms
            interfaces:
              Standard:
                 configure: mysql_database_configure.sh
        '''
        err = self.assertRaises(
            exception.MissingTypeError,
            lambda: self._single_node_template_content_test(tpl_snippet))

    @skip("this fails intermittently!")
    def test_node_template_missing_requirements(self):
        tpl_snippet = '''
        node_templates:
          webserver:
            type: tosca.nodes.WebServer
            requirements:
              host: server
            interfaces:
              Standard:
                create: webserver_install.sh
                start: d.sh
        '''
        expectedmessage = _('"requirements" of template "webserver" must be '
                            'of type "list".')
        err = self.assertRaises(
            exception.TypeMismatchError,
            lambda: self._single_node_template_content_test(tpl_snippet))
        self.assertEqual(expectedmessage, err.__str__())

        tpl_snippet = '''
        inputs:
          db_test:
            type: string
        node_templates:
          mysql_database:
            type: tosca.nodes.Database
            # properties:
            #   db_name: { get_input: db_test }
            #   db_user: { get_input: db_test }
            #   db_password: { get_input: db_test }
            capabilities:
              database_endpoint:
                properties:
                  port: { get_input: db_test }
            requirements:
              - host: mysql_dbms
              - database_endpoint: mysql_database
            interfaces:
              Standard:
                 configure: mysql_database_configure.sh
        '''
        expectedmessage = 'No matching target template found for requirement "host" of node "mysql_database".'
        err = self.assertRaises(
            exception.ValidationError,
            lambda: self._single_node_template_content_test(tpl_snippet, dict(db_test="test")))
        self.assertEqual(expectedmessage, err.__str__())

    def test_node_template_requirements_with_wrong_node_keyname(self):
        """Node template requirements keyname 'node' given as 'nodes'."""
        tpl_snippet = '''
        node_templates:
          mysql_database:
            type: tosca.nodes.Database
            requirements:
              - host:
                  nodes: mysql_dbms

        '''
        expectedmessage = _('"requirements" of template "mysql_database" '
                            'contains unknown field "nodes". Refer to the '
                            'definition to verify valid values.')
        err = self.assertRaises(
            exception.UnknownFieldError,
            lambda: self._single_node_template_content_test(tpl_snippet))
        self.assertEqual(expectedmessage, err.__str__())

    def test_node_template_requirements_with_wrong_capability_keyname(self):
        """Incorrect node template requirements keyname

        Node template requirements keyname 'capability' given as
        'capabilityy'.
        """
        tpl_snippet = '''
        node_templates:
          mysql_database:
            type: tosca.nodes.Database
            requirements:
              - host:
                  node: mysql_dbms
              - log_endpoint:
                  node: logstash
                  capabilityy: log_endpoint
                  relationship:
                    type: tosca.relationships.ConnectsTo

        '''
        expectedmessage = _('"requirements" of template "mysql_database" '
                            'contains unknown field "capabilityy". Refer to '
                            'the definition to verify valid values.')
        err = self.assertRaises(
            exception.UnknownFieldError,
            lambda: self._single_node_template_content_test(tpl_snippet))
        self.assertEqual(expectedmessage, err.__str__())

    def test_node_template_requirements_with_wrong_relationship_keyname(self):
        """Incorrect node template requirements keyname

        Node template requirements keyname 'relationship' given as
        'relationshipppp'.
        """
        tpl_snippet = '''
        node_templates:
          mysql_database:
            type: tosca.nodes.Database
            requirements:
              - host:
                  node: mysql_dbms
              - log_endpoint:
                  node: logstash
                  capability: log_endpoint
                  relationshipppp:
                    type: tosca.relationships.ConnectsTo

        '''
        expectedmessage = _('"requirements" of template "mysql_database" '
                            'contains unknown field "relationshipppp". Refer '
                            'to the definition to verify valid values.')
        err = self.assertRaises(
            exception.UnknownFieldError,
            lambda: self._single_node_template_content_test(tpl_snippet))
        self.assertEqual(expectedmessage, err.__str__())

    def test_node_template_requirements_with_wrong_occurrences_keyname(self):
        """Incorrect node template requirements keyname

        Node template requirements keyname 'occurrences' given as
        'occurences'.
        """
        tpl_snippet = '''
        node_templates:
          mysql_database:
            type: tosca.nodes.Database
            requirements:
              - host:
                  node: mysql_dbms
              - log_endpoint:
                  node: logstash
                  capability: log_endpoint
                  relationship:
                    type: tosca.relationships.ConnectsTo
                  occurences: [0, UNBOUNDED]
        '''
        expectedmessage = _('"requirements" of template "mysql_database" '
                            'contains unknown field "occurences". Refer to '
                            'the definition to verify valid values.')
        err = self.assertRaises(
            exception.UnknownFieldError,
            lambda: self._single_node_template_content_test(tpl_snippet))
        self.assertEqual(expectedmessage, err.__str__())

    def test_node_template_requirements_with_multiple_wrong_keynames(self):
        """Node templates given with multiple wrong requirements keynames."""
        tpl_snippet = '''
        node_templates:
          mysql_database:
            type: tosca.nodes.Database
            requirements:
              - host:
                  node: mysql_dbms
              - log_endpoint:
                  nod: logstash
                  capabilit: log_endpoint
                  relationshipppp:
                    type: tosca.relationships.ConnectsTo

        '''
        expectedmessage = _('"requirements" of template "mysql_database" '
                            'contains unknown field "nod". Refer to the '
                            'definition to verify valid values.')
        err = self.assertRaises(
            exception.UnknownFieldError,
            lambda: self._single_node_template_content_test(tpl_snippet))
        self.assertEqual(expectedmessage, err.__str__())

        tpl_snippet = '''
        node_templates:
          mysql_database:
            type: tosca.nodes.Database
            requirements:
              - host:
                  node: mysql_dbms
              - log_endpoint:
                  node: logstash
                  capabilit: log_endpoint
                  relationshipppp:
                    type: tosca.relationships.ConnectsTo

        '''
        expectedmessage = _('"requirements" of template "mysql_database" '
                            'contains unknown field "capabilit". Refer to the '
                            'definition to verify valid values.')
        err = self.assertRaises(
            exception.UnknownFieldError,
            lambda: self._single_node_template_content_test(tpl_snippet))
        self.assertEqual(expectedmessage, err.__str__())

    def test_node_template_requirements_invalid_occurrences(self):
        tpl_snippet = '''
        node_templates:
          server:
            type: tosca.nodes.Compute
            requirements:
              - log_endpoint:
                  capability: log_endpoint
                  occurrences: [0, -1]
        '''
        expectedmessage = _('Value "[0, -1]" of "occurrences" is invalid: invalid range.')
        err = self.assertRaises(
            exception.InvalidOccurrences,
            lambda: self._single_node_template_content_test(tpl_snippet))
        self.assertEqual(expectedmessage, err.__str__())

        tpl_snippet = '''
        node_templates:
          server:
            type: tosca.nodes.Compute
            requirements:
              - log_endpoint:
                  capability: log_endpoint
                  occurrences: [a, w]
        '''
        expectedmessage = _('"a" is not an integer.')
        err = self.assertRaises(
            ValueError,
            lambda: self._single_node_template_content_test(tpl_snippet))
        self.assertEqual(expectedmessage, err.__str__())

        tpl_snippet = '''
        node_templates:
          server:
            type: tosca.nodes.Compute
            requirements:
              - log_endpoint:
                  capability: log_endpoint
                  occurrences: -1
        '''
        expectedmessage = _('"-1" is not a list.')
        err = self.assertRaises(
            ValueError,
            lambda: self._single_node_template_content_test(tpl_snippet))
        self.assertEqual(expectedmessage, err.__str__())

        tpl_snippet = '''
        node_templates:
          server:
            type: tosca.nodes.Compute
            requirements:
              - log_endpoint:
                  capability: log_endpoint
                  occurrences: [5, 1]
        '''
        expectedmessage = _('Value "[5, 1]" of "occurrences" is invalid: invalid range.')
        err = self.assertRaises(
            exception.InvalidOccurrences,
            lambda: self._single_node_template_content_test(tpl_snippet))
        self.assertEqual(expectedmessage, err.__str__())

        tpl_snippet = '''
        node_templates:
          server:
            type: tosca.nodes.Compute
            requirements:
              - log_endpoint:
                  capability: log_endpoint
                  occurrences: [0, 0]
        '''
        expectedmessage = _('Value "[0, 0]" of "occurrences" is invalid: invalid range.')
        err = self.assertRaises(
            exception.InvalidOccurrences,
            lambda: self._single_node_template_content_test(tpl_snippet))
        self.assertEqual(expectedmessage, err.__str__())

    @skip("this fails intermittently!")
    def test_node_template_requirements_valid_occurrences(self):
        tpl_snippet = '''
        node_templates:
          server:
            type: tosca.nodes.Compute
            requirements:
              - log_endpoint:
                  capability: log_endpoint
                  occurrences: [2, 2]
        '''
        expectedmessage = 'No matching target template found for requirement "log_endpoint" of node "server".'
        err = self.assertRaises(
            exception.ValidationError,
            lambda: self._single_node_template_content_test(tpl_snippet))
        self.assertEqual(expectedmessage, err.__str__())


    def test_node_template_capabilities(self):
        tpl_snippet = '''
        node_templates:
          mysql_database:
            type: tosca.nodes.Database
            # properties:
            #   db_name: { get_input: db_name }
            #   db_user: { get_input: db_user }
            #   db_password: { get_input: db_pwd }
            capabilities:
              http_endpoint:
                properties:
                  port: { get_input: db_port }
            requirements:
              - host: mysql_dbms
            interfaces:
              Standard:
                 configure: mysql_database_configure.sh
        '''
        expectedmessage = _('"capabilities" of template "mysql_database" '
                            'contains unknown field "http_endpoint". Refer to '
                            'the definition to verify valid values.')
        err = self.assertRaises(
            exception.UnknownFieldError,
            lambda: self._single_node_template_content_test(tpl_snippet))
        self.assertEqual(expectedmessage, err.__str__())

    def test_node_template_properties(self):
        tpl_snippet = '''
        inputs:
          cpus:
            type: integer
            default: 1
        node_templates:
          server:
            type: tosca.nodes.Compute
            properties:
              os_image: F18_x86_64
            capabilities:
              host:
                properties:
                  disk_size: 10 GB
                  num_cpus: { get_input: cpus }
                  mem_size: 4096 MB
              os:
                properties:
                  architecture: x86_64
                  type: Linux
                  distribution: Fedora
                  version: 18.0
        '''
        expectedmessage = _('"properties" of template "server" contains '
                            'unknown field "os_image". Refer to the '
                            'definition to verify valid values.')
        err = self.assertRaises(
            exception.UnknownFieldError,
            lambda: self._single_node_template_content_test(tpl_snippet))
        self.assertEqual(expectedmessage, err.__str__())

    def test_node_template_interfaces(self):
        tpl_snippet = '''
        node_templates:
          wordpress:
            type: tosca.nodes.WebApplication.WordPress
            requirements:
              - host: webserver
              - database_endpoint: mysql_database
            interfaces:
              Standards:
                 create: wordpress_install.sh
                 configure:
                   implementation: wordpress_configure.sh
                   inputs:
                     wp_db_name: { get_property: [ mysql_database, db_name ] }
                     wp_db_user: { get_property: [ mysql_database, db_user ] }
                     wp_db_password: { get_property: [ mysql_database, \
                     db_password ] }
                     wp_db_port: { get_property: [ SELF, \
                     database_endpoint, port ] }
        '''
        expectedmessage = _('"interfaces" of template "wordpress" contains '
                            'unknown field "Standards". Refer to the '
                            'definition to verify valid values.')
        err = self.assertRaises(
            exception.UnknownFieldError,
            lambda: self._single_node_template_content_test(tpl_snippet))
        self.assertEqual(expectedmessage, err.__str__())

        tpl_snippet = '''
        node_templates:
          wordpress:
            type: tosca.nodes.WebApplication.WordPress
            requirements:
              - host: webserver
              - database_endpoint: mysql_database
            interfaces:
              Standard:
                 create: wordpress_install.sh
                 config:
                   implementation: wordpress_configure.sh
                   inputs:
                     wp_db_name: { get_property: [ mysql_database, db_name ] }
                     wp_db_user: { get_property: [ mysql_database, db_user ] }
                     wp_db_password: { get_property: [ mysql_database, \
                     db_password ] }
                     wp_db_port: { get_property: [ SELF, \
                     database_endpoint, port ] }
        '''
        expectedmessage = _('"interfaces" of template "wordpress" contains '
                            'unknown field "config". Refer to the definition '
                            'to verify valid values.')
        err = self.assertRaises(
            exception.UnknownFieldError,
            lambda: self._single_node_template_content_test(tpl_snippet))
        self.assertEqual(expectedmessage, err.__str__())

        tpl_snippet = '''
        node_templates:
          wordpress:
            type: tosca.nodes.WebApplication.WordPress
            requirements:
              - host: webserver
              - database_endpoint: mysql_database
            interfaces:
              Standard:
                 create: wordpress_install.sh
                 configure:
                   implementation: wordpress_configure.sh
                   input:
                     wp_db_name: { get_property: [ mysql_database, db_name ] }
                     wp_db_user: { get_property: [ mysql_database, db_user ] }
                     wp_db_password: { get_property: [ mysql_database, \
                     db_password ] }
                     wp_db_port: { get_ref_property: [ database_endpoint, \
                     database_endpoint, port ] }
        '''
        expectedmessage = _('operation "Standard:configure" on template "wordpress" contains '
                            'unknown field "input". Refer to the definition '
                            'to verify valid values.')
        err = self.assertRaises(
            exception.UnknownFieldError,
            lambda: self._single_node_template_content_test(tpl_snippet))
        self.assertEqual(expectedmessage, err.__str__())

    def test_relationship_template_properties(self):
        tpl_snippet = '''
        relationship_templates:
            storage_attachto:
                type: AttachesTo
                properties:
                  device: test_device
        '''
        expectedmessage = _('"properties" of template "storage_attachto" is '
                            'missing required field "[\'location\']".')
        rel_template = (toscaparser.utils.yamlparser.
                        simple_parse(tpl_snippet))['relationship_templates']
        name = list(rel_template.keys())[0]
        err = self.assertRaises(exception.MissingRequiredFieldError,
                                lambda: RelationshipTemplate(rel_template[name], name))
        self.assertEqual(expectedmessage, str(err))

    def test_relationship_template_properties_key_schema(self):
        tpl_path = TestCase.test_sample(
            "data/relationship/test_custom_relationship_key_schema.yaml")
        tosca = ToscaTemplate(tpl_path)
        p_key_schema_type = tosca.tpl['relationship_types'][
            'tosca.nodes.CustomRelationshipTest']['properties'][
                'property_test']['key_schema']['type']
        self.assertEqual('string', p_key_schema_type)
        p_key_schema_type = tosca.relationship_templates[0].custom_def[
            'tosca.nodes.CustomRelationshipTest']['properties'][
                'property_test']['key_schema']['type']
        self.assertEqual('string', p_key_schema_type)
        property_value = (
            tosca.topology_template.relationship_templates[0].entity_tpl[
                'properties']['property_test']['test_key'])
        self.assertEqual('test_value', property_value)

    def test_tosca_version_1_3(self):
        tpl_path = TestCase.test_sample(
            "data/test_tosca_version_1_3.yaml")
        self.assertIsNotNone(ToscaTemplate(tpl_path))

    def test_import_tosca_version_1_3(self):
        tpl_path = TestCase.test_sample(
            "data/test_import_tosca_version_1_3.yaml")
        self.assertIsNotNone(ToscaTemplate(tpl_path))

    def test_invalid_template_version(self):
        tosca_tpl = TestCase.test_sample(
            "data/test_invalid_template_version.yaml")
        self.assertRaises(exception.ValidationError, ToscaTemplate, tosca_tpl)
        valid_versions = '", "'.join(ToscaTemplate.VALID_TEMPLATE_VERSIONS)
        exception.ExceptionCollector.assertExceptionMessage(
            exception.InvalidTemplateVersion,
            (_('The template version "tosca_xyz" is invalid. Valid versions '
               'are "%s".') % valid_versions))

    def test_import_invalid_template_version(self):
        tosca_tpl = TestCase.test_sample(
            "data/test_import_invalid_template_version.yaml")
        self.assertRaises(exception.ValidationError, ToscaTemplate, tosca_tpl)
        valid_versions = '", "'.join(ToscaTemplate.VALID_TEMPLATE_VERSIONS)
        # exception.ExceptionCollector.assertExceptionMessage(
        #     exception.InvalidTemplateVersion,
        #     (_('The template version "tosca_simple_yaml_XXX in '
        #        '{\'invalid\': \'custom_types/invalid_template_version.yaml\'}"'
        #        ' is invalid. Valid versions are "%s".') % valid_versions))

    def test_import_template_metadata(self):
        tosca_tpl = TestCase.test_sample("data/test_import_metadata.yml")
        ToscaTemplate(tosca_tpl)

    def test_node_template_capabilities_properties(self):
        # validating capability property values
        tpl_snippet = '''
        node_templates:
          server:
            type: tosca.nodes.WebServer
            capabilities:
              data_endpoint:
                properties:
                  initiator: test
        '''
        expectedmessage = _('The value "test" of property "initiator" is '
                            'not valid. Expected a value from "[source, '
                            'target, peer]".')

        err = self.assertRaises(
            exception.ValidationError,
            lambda: self._single_node_template_content_test(tpl_snippet))
        self.assertEqual(expectedmessage, err.__str__())

        tpl_snippet = '''
        node_templates:
          server:
            type: tosca.nodes.Compute
            capabilities:
              host:
                properties:
                  disk_size: 10 GB
                  num_cpus: { get_input: cpus }
                  mem_size: 4096 MB
              os:
                properties:
                  architecture: x86_64
                  type: Linux
                  distribution: Fedora
                  version: 18.0
              scalable:
                properties:
                  min_instances: 1
                  max_instances: 3
                  default_instances: 5
        '''
        expectedmessage = _('"properties" of template "server": '
                            '"default_instances" value is not between '
                            '"min_instances" and "max_instances".')
        err = self.assertRaises(
            exception.ValidationError,
            lambda: self._single_node_template_content_test(tpl_snippet))
        self.assertEqual(expectedmessage, err.__str__())

    def test_node_template_objectstorage_without_required_property(self):
        tpl_snippet = '''
        node_templates:
          server:
            type: tosca.nodes.ObjectStorage
            properties:
              maxsize: 1 GB
        '''
        expectedmessage = _('"properties" of template "server" is missing '
                            'required field "[\'name\']".')
        err = self.assertRaises(
            exception.MissingRequiredFieldError,
            lambda: self._single_node_template_content_test(tpl_snippet))
        self.assertEqual(expectedmessage, err.__str__())

    def test_node_template_objectstorage_with_invalid_scalar_unit(self):
        tpl_snippet = '''
        node_templates:
          server:
            type: tosca.nodes.ObjectStorage
            properties:
              name: test
              maxsize: -1
        '''
        expectedmessage = _('"-1" is not a valid scalar-unit.')
        err = self.assertRaises(
            ValueError,
            lambda: self._single_node_template_content_test(tpl_snippet))
        self.assertEqual(expectedmessage, err.__str__())

    def test_node_template_objectstorage_with_invalid_scalar_type(self):
        tpl_snippet = '''
        node_templates:
          server:
            type: tosca.nodes.ObjectStorage
            properties:
              name: test
              maxsize: 1 XB
        '''
        expectedmessage = _('"1 XB" is not a valid scalar-unit.')
        err = self.assertRaises(
            ValueError,
            lambda: self._single_node_template_content_test(tpl_snippet))
        self.assertEqual(expectedmessage, err.__str__())

    def test_special_keywords(self):
        """Test special keywords

           Test that special keywords, e.g. metadata, which are not part
           of specification do not throw any validation error.
        """
        tpl_snippet_metadata_map = '''
        node_templates:
          server:
            type: tosca.nodes.Compute
            metadata:
              name: server A
              role: master
        '''
        self._single_node_template_content_test(tpl_snippet_metadata_map)

        tpl_snippet_metadata_inline = '''
        node_templates:
          server:
            type: tosca.nodes.Compute
            metadata: none
        '''
        self._single_node_template_content_test(tpl_snippet_metadata_inline)

    def test_policy_valid_keynames(self):
        tpl_snippet = '''
        policies:
          - servers_placement:
              type: tosca.policies.Placement
              description: Apply placement policy to servers
              metadata: { user1: 1001, user2: 1002 }
              targets: [ serv1, serv2 ]
        '''
        policies = (toscaparser.utils.yamlparser.
                    simple_parse(tpl_snippet))['policies'][0]
        name = list(policies.keys())[0]
        Policy(name, policies[name], None, None)

    def test_policy_invalid_keyname(self):
        tpl_snippet = '''
        policies:
          - servers_placement:
              type: tosca.policies.Placement
              testkey: testvalue
        '''
        policies = (toscaparser.utils.yamlparser.
                    simple_parse(tpl_snippet))['policies'][0]
        name = list(policies.keys())[0]

        expectedmessage = _('template "servers_placement" contains '
                            'unknown field "testkey". Refer to the '
                            'definition to verify valid values.')
        err = self.assertRaises(
            exception.UnknownFieldError,
            lambda: Policy(name, policies[name], None, None))
        self.assertEqual(expectedmessage, err.__str__())

    def test_policy_trigger_valid_keyname_senlin_resources(self):
        tpl_snippet = '''
        triggers:
         - resize_compute:
             description: trigger
             event_type: tosca.events.resource.utilization
             schedule:
               start_time: "2015-05-07T07:00:00Z"
               end_time: "2015-06-07T07:00:00Z"
             target_filter:
               node: master-container
               requirement: host
               capability: Container
             condition:
               constraint: { greater_than: 50 }
               granularity: 60
               evaluations: 1
               aggregation_method : mean
             action:
               resize: # Operation name
                inputs:
                 strategy: LEAST_USED
                 implementation: Senlin.webhook()
        '''
        triggers = (toscaparser.utils.yamlparser.
                    simple_parse(tpl_snippet))['triggers'][0]
        name = list(triggers.keys())[0]
        Triggers(name, triggers[name])

    # Since the keyname 'event_type' has been changed in TOSCA1.3,
    # test whether the new keyname 'event' can be used.
    def test_policy_trigger_keyname_event(self):
        tpl_snippet = '''
        triggers:
         - resize_compute:
             description: trigger
             event: tosca.events.resource.utilization
             schedule:
               start_time: "2015-05-07T07:00:00Z"
               end_time: "2015-06-07T07:00:00Z"
             target_filter:
               node: master-container
               requirement: host
               capability: Container
             condition:
               constraint: { greater_than: 50 }
               granularity: 60
               evaluations: 1
               aggregation_method : mean
             action:
               resize: # Operation name
                inputs:
                 strategy: LEAST_USED
                 implementation: Senlin.webhook()
        '''
        triggers = (toscaparser.utils.yamlparser.
                    simple_parse(tpl_snippet))['triggers'][0]
        name = list(triggers.keys())[0]
        trigger = Triggers(name, triggers[name])
        self.assertEqual('tosca.events.resource.utilization',
                         trigger.get_event())

    def test_policy_trigger_valid_keyname_heat_resources(self):
        tpl_snippet = '''
        triggers:
         - high_cpu_usage:
             description: trigger
             metric: cpu_util
             condition:
               constraint: utilization greater_than 60%
               threshold: 60
               granularity: 600
               evaluations: 1
               aggregation_method: mean
               resource_type: instance
               comparison_operator: gt
             metadata: SG1
             action: [SP1]
        '''
        triggers = (toscaparser.utils.yamlparser.
                    simple_parse(tpl_snippet))['triggers'][0]
        name = list(triggers.keys())[0]
        Triggers(name, triggers[name])

    def test_policy_trigger_invalid_keyname_senlin_resources(self):
        tpl_snippet = '''
        triggers:
         - resize_compute:
             description: trigger
             event_type: tosca.events.resource.utilization
             schedule:
               start_time: "2015-05-07T07:00:00Z"
               end_time: "2015-06-07T07:00:00Z"
             target_filter1:
               node: master-container
               requirement: host
               capability: Container
             condition:
               constraint: utilization greater_than 50%
               granularity1: 60
               evaluations: 1
               aggregation_method: mean
               resource_type: instance
             action:
               resize: # Operation name
                inputs:
                 strategy: LEAST_USED
                 implementation: Senlin.webhook()
        '''
        triggers = (toscaparser.utils.yamlparser.
                    simple_parse(tpl_snippet))['triggers'][0]
        name = list(triggers.keys())[0]
        expectedmessage = _(
            'Triggers "resize_compute" contains unknown field '
            '"target_filter1". Refer to the definition '
            'to verify valid values.')
        err = self.assertRaises(
            exception.UnknownFieldError,
            lambda: Triggers(name, triggers[name]))
        self.assertEqual(expectedmessage, err.__str__())

    def test_policy_trigger_invalid_keyname_heat_resources(self):
        tpl_snippet = '''
        triggers:
         - high_cpu_usage:
             description: trigger
             metric: cpu_util
             condition:
               constraint: utilization greater_than 60%
               threshold: 60
               granularity: 600
               evaluations: 1
               aggregation_method: mean
               resource_type: instance
               comparison_operator: gt
             metadata1: SG1
             action: [SP1]
        '''
        triggers = (toscaparser.utils.yamlparser.
                    simple_parse(tpl_snippet))['triggers'][0]
        name = list(triggers.keys())[0]
        expectedmessage = _(
            'Triggers "high_cpu_usage" contains unknown field '
            '"metadata1". Refer to the definition '
            'to verify valid values.')
        err = self.assertRaises(
            exception.UnknownFieldError,
            lambda: Triggers(name, triggers[name]))
        self.assertEqual(expectedmessage, err.__str__())

    def test_policy_missing_required_keyname(self):
        tpl_snippet = '''
        policies:
          - servers_placement:
              description: test description
        '''
        policies = (toscaparser.utils.yamlparser.
                    simple_parse(tpl_snippet))['policies'][0]
        name = list(policies.keys())[0]

        expectedmessage = _('Template "servers_placement" is missing '
                            'required field "type".')
        err = self.assertRaises(
            exception.MissingRequiredFieldError,
            lambda: Policy(name, policies[name], None, None))
        self.assertEqual(expectedmessage, err.__str__())

    def test_policy_without_required_property(self):
        tpl_snippet = '''
        policies:
          - some_policy:
              type: tosca.policies.somePolicy
              properties:
                value: 100
        '''
        policies = (toscaparser.utils.yamlparser.
                    simple_parse(tpl_snippet))['policies'][0]
        name = list(policies.keys())[0]
        makePolicy = lambda: Policy(name, policies[name], None, None,
                           self._custom_types_policy())
        expectedmessage = _('"properties" of template "some_policy" is '
                            'missing required field "[\'name\']".')
        err = self.assertRaises(
            exception.MissingRequiredFieldError,
            makePolicy)
        self.assertEqual(expectedmessage, err.__str__())

    def test_credential_datatype(self):
        tosca_tpl = TestCase.test_sample("data/test_credential_datatype.yaml")
        self.assertIsNotNone(ToscaTemplate(tosca_tpl))

    def test_invalid_default_value(self):
        tpl_path = TestCase.test_sample(
            "data/test_invalid_input_defaults.yaml")
        self.assertRaises(exception.ValidationError, ToscaTemplate, tpl_path)
        exception.ExceptionCollector.assertExceptionMessage(
            ValueError, _('"two" is not an integer.'))

    def test_invalid_capability(self):
        tpl_snippet = '''
        node_templates:
          server:
            type: tosca.nodes.Compute
            capabilities:
                oss:
                    properties:
                        architecture: x86_64
        '''
        tpl = (toscaparser.utils.yamlparser.simple_parse(tpl_snippet))
        err = self.assertRaises(exception.UnknownFieldError,
                                TopologyTemplate, tpl, None)
        expectedmessage = _('"capabilities" of template "server" contains '
                            'unknown field "oss". Refer to the definition '
                            'to verify valid values.')
        self.assertEqual(expectedmessage, err.__str__())

    def test_qualified_name(self):
        tpl_snippet_full_name = '''
        node_templates:
          supported_type:
            type: tosca.nodes.Compute
        '''
        tpl = (
            toscaparser.utils.yamlparser.simple_parse(
                tpl_snippet_full_name))
        TopologyTemplate(tpl, None)

        tpl_snippet_short_name = '''
        node_templates:
          supported_type:
            type: Compute
        '''
        tpl = (
            toscaparser.utils.yamlparser.simple_parse(
                tpl_snippet_short_name))
        TopologyTemplate(tpl, None)

        tpl_snippet_qualified_name = '''
        node_templates:
          supported_type:
            type: tosca:Compute
        '''
        tpl = (
            toscaparser.utils.yamlparser.simple_parse(
                tpl_snippet_qualified_name))
        TopologyTemplate(tpl, None)

    def test_requirements_as_list(self):
        """Node template with requirements provided with or without list

        Node template requirements are required to be provided as list.
        """

        expectedmessage = _('"requirements" of template "my_webserver"'
                            ' must be of type "list".')

        # requirements provided as dictionary
        tpl_snippet1 = '''
        node_templates:
          my_webserver:
            type: tosca.nodes.WebServer
            requirements:
              host: server
          server:
            type: tosca.nodes.Compute
        '''
        err1 = self.assertRaises(
            exception.TypeMismatchError,
            lambda: self._single_node_template_content_test(tpl_snippet1))
        self.assertEqual(expectedmessage, err1.__str__())

        # requirements provided as string
        tpl_snippet2 = '''
        node_templates:
          my_webserver:
            type: tosca.nodes.WebServer
            requirements: server
          server:
            type: tosca.nodes.Compute
        '''
        err2 = self.assertRaises(
            exception.TypeMismatchError,
            lambda: self._single_node_template_content_test(tpl_snippet2))
        self.assertEqual(expectedmessage, err2.__str__())

        # requirements provided as list
        tpl_snippet3 = '''
        node_templates:
          my_webserver:
            type: tosca.nodes.WebServer
            requirements:
              - host: server
          server:
            type: tosca.nodes.Compute
        '''
        nodetemplate = self._single_node_template_content_test(tpl_snippet3)
        assert nodetemplate

    def test_properties_override_with_flavor_and_image(self):
        tpl_path = TestCase.test_sample(
            "data/test_normative_type_properties_override.yaml")
        self.assertIsNotNone(ToscaTemplate(tpl_path))

    def test_long_rel(self):
        tpl_path = TestCase.test_sample("data/test_long_rel.yaml")
        self.assertIsNotNone(ToscaTemplate(tpl_path))

    def test_policy_reservation_valid_keyname_heat_resources(self):
        tpl_snippet = '''
        reservation:
          start_actions: [SP_RSV]
          before_end_actions: [SP_RSV]
          end_actions: [noop]
          properties:
            lease_id: '58d2239c-f181-4915-bdcb-040f7ef911a7'
        '''
        reservation = (toscaparser.utils.yamlparser.simple_parse(tpl_snippet))
        name = list(reservation.keys())[0]
        Reservation(reservation[name])

    def test_policy_reservation_invalid_keyname_heat_resources(self):
        tpl_snippet = '''
        reservation:
          start_actions: [SP_RSV]
          before_actions: [SP_RSV]
          end_actions: [noop]
          properties:
            lease_id: '58d2239c-f181-4915-bdcb-040f7ef911a7'
        '''
        reservation = (toscaparser.utils.yamlparser.simple_parse(tpl_snippet))
        name = list(reservation.keys())[0]
        expectedmessage = _(
            'Reservation contains unknown field '
            '"before_actions". Refer to the definition '
            'to verify valid values.')
        err = self.assertRaises(
            exception.UnknownFieldError,
            lambda: Reservation(reservation[name]))
        self.assertEqual(expectedmessage, err.__str__())

    def test_policy_reservation_missing_key_heat_resources(self):
        tpl_snippet = '''
        reservation:
          start_actions: [SP_RSV]
          end_actions: [noop]
          properties:
            lease_id: '58d2239c-f181-4915-bdcb-040f7ef911a7'
        '''
        reservation = (toscaparser.utils.yamlparser.simple_parse(tpl_snippet))
        name = list(reservation.keys())[0]
        expectedmessage = _('Reservation is missing '
                            'required field "before_end_actions".')
        err = self.assertRaises(
            exception.MissingRequiredFieldError,
            lambda: Reservation(reservation[name]))
        self.assertEqual(expectedmessage, err.__str__())

    def test_scalar_unit_without_unit(self):
        tpl_path = TestCase.test_sample(
            "data/test_scalar_unit_without_unit.yaml")
        self.assertRaises(exception.ValidationError,
                          lambda: ToscaTemplate(tpl_path))<|MERGE_RESOLUTION|>--- conflicted
+++ resolved
@@ -72,7 +72,7 @@
         op_names = tosca.topology_template.custom_defs[
             'tosca.interfaces.CustomInterface']['operations'].keys()
         self.assertEqual('CustomOp', list(op_names)[0])
-        op_names = tosca.topology_template.nodetemplates[0].templates[
+        op_names = list(tosca.topology_template.nodetemplates)[0].templates[
             'customInterfaceTest']['interfaces']['CustomInterface'][
                 'operations'].keys()
         self.assertEqual('CustomOp', list(op_names)[0])
@@ -90,7 +90,7 @@
         no_names = tosca.topology_template.custom_defs[
             'tosca.interfaces.CustomInterface']['notifications'].keys()
         self.assertEqual('CustomNo', list(no_names)[0])
-        no_names = tosca.topology_template.nodetemplates[0].templates[
+        no_names = list(tosca.topology_template.nodetemplates)[0].templates[
             'customInterfaceTest']['interfaces']['CustomInterface'][
                 'notifications'].keys()
         self.assertEqual('CustomNo', list(no_names)[0])
@@ -348,14 +348,13 @@
         loader = ImportsLoader(imports, path)
         return loader.get_custom_defs()
 
-<<<<<<< HEAD
     # no longer an error
     # def test_imports_without_templates(self):
     #     tpl_snippet = '''
     #     imports:
     #       # omitted here for brevity
     #     '''
-    #     path = 'toscaparser/tests/data/tosca_elk.yaml'
+    #     path = TestCase.test_sample("data/tosca_elk.yaml")
     #     errormsg = _('"imports" keyname is defined without including '
     #                  'templates.')
     #     err = self.assertNotRaises(exception.ValidationError,
@@ -364,22 +363,6 @@
     #                             path,
     #                             "node_types")
     #     self.assertEqual(errormsg, err.__str__())
-=======
-    def test_imports_without_templates(self):
-        tpl_snippet = '''
-        imports:
-          # omitted here for brevity
-        '''
-        path = TestCase.test_sample("data/tosca_elk.yaml")
-        errormsg = _('"imports" keyname is defined without including '
-                     'templates.')
-        err = self.assertRaises(exception.ValidationError,
-                                self._imports_content_test,
-                                tpl_snippet,
-                                path,
-                                "node_types")
-        self.assertEqual(errormsg, err.__str__())
->>>>>>> bfbe9b33
 
     def test_imports_with_name_without_templates(self):
         tpl_snippet = '''
@@ -546,6 +529,7 @@
         self.assertTrue(custom_defs.get("mycompany.tosca.nodes."
                                         "WebApplication.WordPress"))
 
+    @skip("local_defs not implemented")
     @mock.patch.object(urllib.request, 'urlopen')
     def test_imports_with_local_defs(self, mock_urlopen):
         """Compare custom types on local and remote."""
@@ -569,8 +553,8 @@
         path = TestCase.test_sample("data/tosca_elk.yaml")
         imports = (toscaparser.utils.yamlparser.
                    simple_parse(tpl_snippet)['imports'])
-        ld1 = ImportsLoader(imports, path, "node_types")
-        ld2 = ImportsLoader(imports, path, "node_types", local_defs)
+        ld1 = ImportsLoader(imports, path)
+        ld2 = ImportsLoader(imports, path, local_defs=local_defs)  # XXX
         self.assertEqual(ld1.get_custom_defs(), ld2.get_custom_defs())
 
     def test_imports_file_with_suffix_yml(self):
@@ -594,13 +578,8 @@
              namespace_prefix: mycompany
              namespace_uri: http://docs.oasis-open.org/tosca/ns/simple/yaml/1.0
         '''
-<<<<<<< HEAD
-        path = 'toscaparser/tests/data/tosca_elk.yaml'
+        path = TestCase.test_sample("data/tosca_elk.yaml")
         self.assertRaises(exception.URLException,
-=======
-        path = TestCase.test_sample("data/tosca_elk.yaml")
-        self.assertRaises(ImportError,
->>>>>>> bfbe9b33
                           self._imports_content_test,
                           tpl_snippet, path, None)
 
@@ -609,16 +588,9 @@
         imports:
           - some_definitions: abc.com/tests/data/tosca_elk.yaml
         '''
-<<<<<<< HEAD
         errormsg = "is not valid."
-        path = 'toscaparser/tests/data/tosca_elk.yaml'
+        path = TestCase.test_sample("data/tosca_elk.yaml")
         err = self.assertRaises(exception.URLException,
-=======
-        errormsg = _('Import "abc.com/tests/data/tosca_elk.yaml" is not '
-                     'valid.')
-        path = TestCase.test_sample("data/tosca_elk.yaml")
-        err = self.assertRaises(ImportError,
->>>>>>> bfbe9b33
                                 self._imports_content_test,
                                 tpl_snippet, path, None)
         self.assertIn(errormsg, err.__str__())
@@ -1584,16 +1556,17 @@
         tpl_path = TestCase.test_sample(
             "data/relationship/test_custom_relationship_key_schema.yaml")
         tosca = ToscaTemplate(tpl_path)
+        assert tosca.topology_template and tosca.topology_template.relationship_templates
         p_key_schema_type = tosca.tpl['relationship_types'][
             'tosca.nodes.CustomRelationshipTest']['properties'][
                 'property_test']['key_schema']['type']
         self.assertEqual('string', p_key_schema_type)
-        p_key_schema_type = tosca.relationship_templates[0].custom_def[
+        p_key_schema_type = tosca.topology_template.relationship_templates["customRelationshipTest"].custom_def[
             'tosca.nodes.CustomRelationshipTest']['properties'][
                 'property_test']['key_schema']['type']
         self.assertEqual('string', p_key_schema_type)
         property_value = (
-            tosca.topology_template.relationship_templates[0].entity_tpl[
+            tosca.topology_template.relationship_templates["customRelationshipTest"].entity_tpl[
                 'properties']['property_test']['test_key'])
         self.assertEqual('test_value', property_value)
 
