--- conflicted
+++ resolved
@@ -29,6 +29,7 @@
 from toscaparser.utils.gettextutils import _
 import toscaparser.utils.yamlparser
 from testtools.testcase import skip
+EntityTemplate.additionalProperties = False
 
 
 class ToscaTemplateValidationTest(TestCase):
@@ -775,11 +776,6 @@
             custom_types[name] = defintion
         return custom_types
 
-<<<<<<< HEAD
-    def _single_node_template_content_test(self, tpl_snippet, inputs=None):
-        tpl = toscaparser.utils.yamlparser.simple_parse(tpl_snippet)
-        nodetemplates = tpl['node_templates']
-=======
     def _custom_types_policy(self):
         custom_types = {}
         def_file = os.path.join(
@@ -792,10 +788,9 @@
             custom_types[name] = defintion
         return custom_types
 
-    def _single_node_template_content_test(self, tpl_snippet):
-        nodetemplates = (toscaparser.utils.yamlparser.
-                         simple_ordered_parse(tpl_snippet))['node_templates']
->>>>>>> 0014362a
+    def _single_node_template_content_test(self, tpl_snippet, inputs=None):
+        tpl = toscaparser.utils.yamlparser.simple_parse(tpl_snippet)
+        nodetemplates = tpl['node_templates']
         name = list(nodetemplates.keys())[0]
         topology = TopologyTemplate(tpl, self._custom_types(), inputs)
         nodetemplate = NodeTemplate(name, topology,
@@ -1307,10 +1302,10 @@
         node_templates:
           mysql_database:
             type: tosca.nodes.Database
-            properties:
-              db_name: { get_input: db_name }
-              db_user: { get_input: db_user }
-              db_password: { get_input: db_pwd }
+            # properties:
+            #   db_name: { get_input: db_name }
+            #   db_user: { get_input: db_user }
+            #   db_password: { get_input: db_pwd }
             capabilities:
               http_endpoint:
                 properties:
@@ -1353,7 +1348,6 @@
                   distribution: Fedora
                   version: 18.0
         '''
-        EntityTemplate.additionalProperties = False
         expectedmessage = _('"properties" of template "server" contains '
                             'unknown field "os_image". Refer to the '
                             'definition to verify valid values.')
@@ -1461,13 +1455,8 @@
                         simple_parse(tpl_snippet))['relationship_templates']
         name = list(rel_template.keys())[0]
         err = self.assertRaises(exception.MissingRequiredFieldError,
-<<<<<<< HEAD
                                 lambda: RelationshipTemplate(rel_template[name], name))
-        self.assertEqual(expectedmessage, six.text_type(err))
-=======
-                                rel_template.validate)
         self.assertEqual(expectedmessage, str(err))
->>>>>>> 0014362a
 
     def test_invalid_template_version(self):
         tosca_tpl = os.path.join(
@@ -1795,13 +1784,13 @@
         policies = (toscaparser.utils.yamlparser.
                     simple_parse(tpl_snippet))['policies'][0]
         name = list(policies.keys())[0]
-        policyObj = Policy(name, policies[name], None, None,
+        makePolicy = lambda: Policy(name, policies[name], None, None,
                            self._custom_types_policy())
         expectedmessage = _('"properties" of template "some_policy" is '
                             'missing required field "[\'name\']".')
         err = self.assertRaises(
             exception.MissingRequiredFieldError,
-            policyObj.validate)
+            makePolicy)
         self.assertEqual(expectedmessage, err.__str__())
 
     def test_credential_datatype(self):
