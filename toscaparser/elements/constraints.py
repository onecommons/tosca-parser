#    Licensed under the Apache License, Version 2.0 (the "License"); you may
#    not use this file except in compliance with the License. You may obtain
#    a copy of the License at
#
#         http://www.apache.org/licenses/LICENSE-2.0
#
#    Unless required by applicable law or agreed to in writing, software
#    distributed under the License is distributed on an "AS IS" BASIS, WITHOUT
#    WARRANTIES OR CONDITIONS OF ANY KIND, either express or implied. See the
#    License for the specific language governing permissions and limitations
#    under the License.

import collections.abc
import datetime
import re
import json
import six

import toscaparser
from toscaparser.common.exception import ExceptionCollector
from toscaparser.common.exception import InvalidSchemaError
from toscaparser.common.exception import ValidationError
from toscaparser.elements.portspectype import PortSpec
from toscaparser.elements import scalarunit
from toscaparser.utils.gettextutils import _
from toscaparser.utils import yamlparser


class Schema(collections.abc.Mapping):

    KEYS = (TYPE, REQUIRED, DESCRIPTION, DEFAULT, CONSTRAINTS, ENTRYSCHEMA, STATUS) = (
        "type",
        "required",
        "description",
        "default",
        "constraints",
        "entry_schema",
        "status",
    )

    PROPERTY_TYPES = (
        INTEGER,
        STRING,
        BOOLEAN,
        FLOAT,
        RANGE,
        NUMBER,
        TIMESTAMP,
        LIST,
        MAP,
        SCALAR_UNIT_SIZE,
        SCALAR_UNIT_FREQUENCY,
        SCALAR_UNIT_TIME,
        VERSION,
        PORTDEF,
        PORTSPEC,
        ANY,
    ) = (
        "integer",
        "string",
        "boolean",
        "float",
        "range",
        "number",
        "timestamp",
        "list",
        "map",
        "scalar-unit.size",
        "scalar-unit.frequency",
        "scalar-unit.time",
        "version",
        "PortDef",
        PortSpec.SHORTNAME,
        "any",
    )

    SCALAR_UNIT_SIZE_DEFAULT = "B"
    SCALAR_UNIT_SIZE_DICT = {
        "B": 1,
        "KB": 1000,
        "KIB": 1024,
        "MB": 1000000,
        "MIB": 1048576,
        "GB": 1000000000,
        "GIB": 1073741824,
        "TB": 1000000000000,
        "TIB": 1099511627776,
    }

    def __init__(self, name, schema_dict, datatype=None):
        self.name = name
<<<<<<< HEAD
        if not isinstance(schema_dict, collections.Mapping):
            msg = _('Schema definition of "%(pname)s" must be a dict.') % dict(
                pname=name
            )
=======
        if not isinstance(schema_dict, collections.abc.Mapping):
            msg = (_('Schema definition of "%(pname)s" must be a dict.')
                   % dict(pname=name))
>>>>>>> 0014362a
            ExceptionCollector.appendException(InvalidSchemaError(message=msg))

        try:
            self.type = datatype or schema_dict["type"]
        except KeyError:
            msg = _(
                'Schema definition of "%(pname)s" must have a "type" ' "attribute."
            ) % dict(pname=name)
            ExceptionCollector.appendException(InvalidSchemaError(message=msg))

        self.schema = schema_dict
        self._len = None
        self.constraints_list = []

    @property
    def required(self):
        return self.schema.get(self.REQUIRED, True)

    @property
    def description(self):
        return self.schema.get(self.DESCRIPTION, "")

    @property
    def default(self):
        return self.schema.get(self.DEFAULT)

    @property
    def status(self):
        return self.schema.get(self.STATUS, "")

    @property
    def constraints(self):
        if not self.constraints_list:
            constraint_schemata = self.schema.get(self.CONSTRAINTS)
            if constraint_schemata:
                self.constraints_list = [
                    Constraint(self.name, self.type, cschema)
                    for cschema in constraint_schemata
                ]
        return self.constraints_list

    @property
    def entry_schema(self):
        return self.schema.get(self.ENTRYSCHEMA)

    def __getitem__(self, key):
        return self.schema[key]

    def __iter__(self):
        for k in self.KEYS:
            try:
                self.schema[k]
            except KeyError:
                pass
            else:
                yield k

    def __len__(self):
        if self._len is None:
            self._len = len(list(iter(self)))
        return self._len


class Constraint(object):
    """Parent class for constraints for a Property or Input."""

    CONSTRAINTS = (
        EQUAL,
        GREATER_THAN,
        GREATER_OR_EQUAL,
        LESS_THAN,
        LESS_OR_EQUAL,
        IN_RANGE,
        VALID_VALUES,
        LENGTH,
        MIN_LENGTH,
        MAX_LENGTH,
        PATTERN,
        SCHEMA,
    ) = (
        "equal",
        "greater_than",
        "greater_or_equal",
        "less_than",
        "less_or_equal",
        "in_range",
        "valid_values",
        "length",
        "min_length",
        "max_length",
        "pattern",
        "schema",
    )

    def __new__(cls, property_name=None, property_type=None, constraint=None):
        if cls is not Constraint:
            return super(Constraint, cls).__new__(cls)

<<<<<<< HEAD
        if not isinstance(constraint, collections.Mapping) or len(constraint) != 1:
=======
        if(not isinstance(constraint, collections.abc.Mapping) or
           len(constraint) != 1):
>>>>>>> 0014362a
            ExceptionCollector.appendException(
                InvalidSchemaError(message=_("Invalid constraint schema: %s") % constraint)
            )
        else:
            for type in constraint.keys():
                ConstraintClass = get_constraint_class(type)
                if not ConstraintClass:
                    msg = _('Invalid property "%s".') % type
                    ExceptionCollector.appendException(InvalidSchemaError(message=msg))

            return ConstraintClass(property_name, property_type, constraint)

    def __init__(self, property_name, property_type, constraint):
        self.property_name = property_name
        self.property_type = property_type
        self.constraint_value = constraint[self.constraint_key]
        self.constraint_value_msg = self.constraint_value
        if self.property_type in scalarunit.ScalarUnit.SCALAR_UNIT_TYPES:
            self.constraint_value = self._get_scalarunit_constraint_value()
        # check if constraint is valid for property type
        if property_type not in self.valid_prop_types:
            msg = _(
                'Property "%(ctype)s" is not valid for data type ' '"%(dtype)s".'
            ) % dict(ctype=self.constraint_key, dtype=property_type)
            ExceptionCollector.appendException(InvalidSchemaError(message=msg))

    def _get_scalarunit_constraint_value(self):
        if self.property_type in scalarunit.ScalarUnit.SCALAR_UNIT_TYPES:
            ScalarUnit_Class = scalarunit.get_scalarunit_class(self.property_type)
        if isinstance(self.constraint_value, list):
            return [
                ScalarUnit_Class(v).get_num_from_scalar_unit()
                for v in self.constraint_value
            ]
        else:
            return ScalarUnit_Class(self.constraint_value).get_num_from_scalar_unit()

    def _err_msg(self, value):
        return _('Property "%s" could not be validated.') % self.property_name

    def validate(self, value):
        self.value_msg = value
        if self.property_type in scalarunit.ScalarUnit.SCALAR_UNIT_TYPES:
            value = scalarunit.get_scalarunit_value(self.property_type, value)
        if not self._is_valid(value):
            err_msg = self._err_msg(value)
            ExceptionCollector.appendException(ValidationError(message=err_msg))


class Equal(Constraint):
    """Constraint class for "equal"

    Constrains a property or parameter to a value equal to ('=')
    the value declared.
    """

    constraint_key = Constraint.EQUAL

    valid_prop_types = Schema.PROPERTY_TYPES

    def _is_valid(self, value):
        if value == self.constraint_value:
            return True

        return False

    def _err_msg(self, value):
        return _(
            'The value "%(pvalue)s" of property "%(pname)s" is not '
            'equal to "%(cvalue)s".'
        ) % dict(
            pname=self.property_name,
            pvalue=self.value_msg,
            cvalue=self.constraint_value_msg,
        )


class GreaterThan(Constraint):
    """Constraint class for "greater_than"

    Constrains a property or parameter to a value greater than ('>')
    the value declared.
    """

    constraint_key = Constraint.GREATER_THAN

    valid_types = (int, float, datetime.date, datetime.time, datetime.datetime)

    valid_prop_types = (
        Schema.INTEGER,
        Schema.FLOAT,
        Schema.TIMESTAMP,
        Schema.SCALAR_UNIT_SIZE,
        Schema.SCALAR_UNIT_FREQUENCY,
        Schema.SCALAR_UNIT_TIME,
    )

    def __init__(self, property_name, property_type, constraint):
        super(GreaterThan, self).__init__(property_name, property_type, constraint)
        if not isinstance(constraint[self.GREATER_THAN], self.valid_types):
            ExceptionCollector.appendException(
                InvalidSchemaError(
                    message=_(
                        'The property "greater_than" ' "expects comparable values."
                    )
                )
            )

    def _is_valid(self, value):
        if value > self.constraint_value:
            return True

        return False

    def _err_msg(self, value):
        return _(
            'The value "%(pvalue)s" of property "%(pname)s" must be '
            'greater than "%(cvalue)s".'
        ) % dict(
            pname=self.property_name,
            pvalue=self.value_msg,
            cvalue=self.constraint_value_msg,
        )


class GreaterOrEqual(Constraint):
    """Constraint class for "greater_or_equal"

    Constrains a property or parameter to a value greater than or equal
    to ('>=') the value declared.
    """

    constraint_key = Constraint.GREATER_OR_EQUAL

    valid_types = (int, float, datetime.date, datetime.time, datetime.datetime)

    valid_prop_types = (
        Schema.INTEGER,
        Schema.FLOAT,
        Schema.TIMESTAMP,
        Schema.SCALAR_UNIT_SIZE,
        Schema.SCALAR_UNIT_FREQUENCY,
        Schema.SCALAR_UNIT_TIME,
    )

    def __init__(self, property_name, property_type, constraint):
        super(GreaterOrEqual, self).__init__(property_name, property_type, constraint)
        if not isinstance(self.constraint_value, self.valid_types):
            ExceptionCollector.appendException(
                InvalidSchemaError(
                    message=_(
                        "The property "
                        '"greater_or_equal" expects '
                        "comparable values."
                    )
                )
            )

    def _is_valid(self, value):
<<<<<<< HEAD
        if toscaparser.functions.is_function(value) or value >= self.constraint_value:
=======
        if value is not None and (toscaparser.functions.is_function(value) or
                                  value >= self.constraint_value):
>>>>>>> 0014362a
            return True
        return False

    def _err_msg(self, value):
        return _(
            'The value "%(pvalue)s" of property "%(pname)s" must be '
            'greater than or equal to "%(cvalue)s".'
        ) % dict(
            pname=self.property_name,
            pvalue=self.value_msg,
            cvalue=self.constraint_value_msg,
        )


class LessThan(Constraint):
    """Constraint class for "less_than"

    Constrains a property or parameter to a value less than ('<')
    the value declared.
    """

    constraint_key = Constraint.LESS_THAN

    valid_types = (int, float, datetime.date, datetime.time, datetime.datetime)

    valid_prop_types = (
        Schema.INTEGER,
        Schema.FLOAT,
        Schema.TIMESTAMP,
        Schema.SCALAR_UNIT_SIZE,
        Schema.SCALAR_UNIT_FREQUENCY,
        Schema.SCALAR_UNIT_TIME,
    )

    def __init__(self, property_name, property_type, constraint):
        super(LessThan, self).__init__(property_name, property_type, constraint)
        if not isinstance(self.constraint_value, self.valid_types):
            ExceptionCollector.appendException(
                InvalidSchemaError(
                    message=_('The property "less_than" ' "expects comparable values.")
                )
            )

    def _is_valid(self, value):
        if value < self.constraint_value:
            return True

        return False

    def _err_msg(self, value):
        return _(
            'The value "%(pvalue)s" of property "%(pname)s" must be '
            'less than "%(cvalue)s".'
        ) % dict(
            pname=self.property_name,
            pvalue=self.value_msg,
            cvalue=self.constraint_value_msg,
        )


class LessOrEqual(Constraint):
    """Constraint class for "less_or_equal"

    Constrains a property or parameter to a value less than or equal
    to ('<=') the value declared.
    """

    constraint_key = Constraint.LESS_OR_EQUAL

    valid_types = (int, float, datetime.date, datetime.time, datetime.datetime)

    valid_prop_types = (
        Schema.INTEGER,
        Schema.FLOAT,
        Schema.TIMESTAMP,
        Schema.SCALAR_UNIT_SIZE,
        Schema.SCALAR_UNIT_FREQUENCY,
        Schema.SCALAR_UNIT_TIME,
    )

    def __init__(self, property_name, property_type, constraint):
        super(LessOrEqual, self).__init__(property_name, property_type, constraint)
        if not isinstance(self.constraint_value, self.valid_types):
            ExceptionCollector.appendException(
                InvalidSchemaError(
                    message=_(
                        'The property "less_or_equal" ' "expects comparable values."
                    )
                )
            )

    def _is_valid(self, value):
        if value <= self.constraint_value:
            return True

        return False

    def _err_msg(self, value):
        return _(
            'The value "%(pvalue)s" of property "%(pname)s" must be '
            'less than or equal to "%(cvalue)s".'
        ) % dict(
            pname=self.property_name,
            pvalue=self.value_msg,
            cvalue=self.constraint_value_msg,
        )


class InRange(Constraint):
    """Constraint class for "in_range"

    Constrains a property or parameter to a value in range of (inclusive)
    the two values declared.
    """

    UNBOUNDED = "UNBOUNDED"

    constraint_key = Constraint.IN_RANGE

    valid_types = (int, float, datetime.date, datetime.time, datetime.datetime,) + six.string_types

    valid_prop_types = (
        Schema.INTEGER,
        Schema.FLOAT,
        Schema.TIMESTAMP,
        Schema.SCALAR_UNIT_SIZE,
        Schema.SCALAR_UNIT_FREQUENCY,
        Schema.SCALAR_UNIT_TIME,
        Schema.RANGE,
    )

    def __init__(self, property_name, property_type, constraint):
        super(InRange, self).__init__(property_name, property_type, constraint)
<<<<<<< HEAD
        if not isinstance(self.constraint_value, collections.Sequence) or (
            len(constraint[self.IN_RANGE]) != 2
        ):
=======
        if(not isinstance(self.constraint_value, collections.abc.Sequence) or
           (len(constraint[self.IN_RANGE]) != 2)):
>>>>>>> 0014362a
            ExceptionCollector.appendException(
                InvalidSchemaError(
                    message=_('The property "in_range" ' "expects a list.")
                )
            )

        msg = _('The property "in_range" expects comparable values.')
        for value in self.constraint_value:
            if not isinstance(value, self.valid_types):
                ExceptionCollector.appendException(InvalidSchemaError(message=msg))
            # The only string we allow for range is the special value
            # 'UNBOUNDED'
            if isinstance(value, six.string_types) and value != self.UNBOUNDED:
                ExceptionCollector.appendException(InvalidSchemaError(message=msg))

        self.min = self.constraint_value[0]
        self.max = self.constraint_value[1]

    def _is_valid(self, value):
        if not isinstance(self.min, six.string_types):
            if value < self.min:
                return False
        elif self.min != self.UNBOUNDED:
            return False
        if not isinstance(self.max, six.string_types):
            if value > self.max:
                return False
        elif self.max != self.UNBOUNDED:
            return False
        return True

    def _err_msg(self, value):
        return _(
            'The value "%(pvalue)s" of property "%(pname)s" is out of '
            'range "(min:%(vmin)s, max:%(vmax)s)".'
        ) % dict(
            pname=self.property_name,
            pvalue=self.value_msg,
            vmin=self.constraint_value_msg[0],
            vmax=self.constraint_value_msg[1],
        )


class ValidValues(Constraint):
    """Constraint class for "valid_values"

    Constrains a property or parameter to a value that is in the list of
    declared values.
    """

    constraint_key = Constraint.VALID_VALUES

    valid_prop_types = Schema.PROPERTY_TYPES

    def __init__(self, property_name, property_type, constraint):
<<<<<<< HEAD
        super(ValidValues, self).__init__(property_name, property_type, constraint)
        if not isinstance(self.constraint_value, collections.Sequence):
=======
        super(ValidValues, self).__init__(property_name, property_type,
                                          constraint)
        if not isinstance(self.constraint_value, collections.abc.Sequence):
>>>>>>> 0014362a
            ExceptionCollector.appendException(
                InvalidSchemaError(
                    message=_('The property "valid_values" ' "expects a list.")
                )
            )

    def _is_valid(self, value):
        if isinstance(value, list):
            return all(v in self.constraint_value for v in value)
        return value in self.constraint_value

    def _err_msg(self, value):
        allowed = "[%s]" % ", ".join(str(a) for a in self.constraint_value)
        return _(
            'The value "%(pvalue)s" of property "%(pname)s" is not '
            'valid. Expected a value from "%(cvalue)s".'
        ) % dict(pname=self.property_name, pvalue=value, cvalue=allowed)


class Length(Constraint):
    """Constraint class for "length"

    Constrains the property or parameter to a value of a given length.
    """

    constraint_key = Constraint.LENGTH

    valid_types = (int,)

    valid_prop_types = (Schema.STRING,)

    def __init__(self, property_name, property_type, constraint):
        super(Length, self).__init__(property_name, property_type, constraint)
        if not isinstance(self.constraint_value, self.valid_types):
            ExceptionCollector.appendException(
                InvalidSchemaError(
                    message=_('The property "length" expects ' "an integer.")
                )
            )

    def _is_valid(self, value):
        if isinstance(value, six.string_types) and len(value) == self.constraint_value:
            return True

        return False

    def _err_msg(self, value):
        return _(
            'Length of value "%(pvalue)s" of property "%(pname)s" '
            'must be equal to "%(cvalue)s".'
        ) % dict(pname=self.property_name, pvalue=value, cvalue=self.constraint_value)


class MinLength(Constraint):
    """Constraint class for "min_length"

    Constrains the property or parameter to a value to a minimum length.
    """

    constraint_key = Constraint.MIN_LENGTH

    valid_types = (int,)

    valid_prop_types = (Schema.STRING, Schema.MAP, Schema.LIST)

    def __init__(self, property_name, property_type, constraint):
        super(MinLength, self).__init__(property_name, property_type, constraint)
        if not isinstance(self.constraint_value, self.valid_types):
            ExceptionCollector.appendException(
                InvalidSchemaError(
                    message=_('The property "min_length" ' "expects an integer.")
                )
            )

    def _is_valid(self, value):
<<<<<<< HEAD
        if (isinstance(value, six.string_types) or isinstance(value, (dict, list))) and len(
            value
        ) >= self.constraint_value:
=======
        if (isinstance(value, (str, dict, list)) and
           len(value) >= self.constraint_value):
>>>>>>> 0014362a
            return True

        return False

    def _err_msg(self, value):
        return _(
            'Length of value "%(pvalue)s" of property "%(pname)s" '
            'must be at least "%(cvalue)s".'
        ) % dict(pname=self.property_name, pvalue=value, cvalue=self.constraint_value)


class MaxLength(Constraint):
    """Constraint class for "max_length"

    Constrains the property or parameter to a value to a maximum length.
    """

    constraint_key = Constraint.MAX_LENGTH

    valid_types = (int,)

    valid_prop_types = (Schema.STRING, Schema.MAP, Schema.LIST)

    def __init__(self, property_name, property_type, constraint):
        super(MaxLength, self).__init__(property_name, property_type, constraint)
        if not isinstance(self.constraint_value, self.valid_types):
            ExceptionCollector.appendException(
                InvalidSchemaError(
                    message=_('The property "max_length" ' "expects an integer.")
                )
            )

    def _is_valid(self, value):
<<<<<<< HEAD
        if (isinstance(value, six.string_types) or isinstance(value, (dict, list))) and len(
            value
        ) <= self.constraint_value:
=======
        if (isinstance(value, (str, dict, list)) and
           len(value) <= self.constraint_value):
>>>>>>> 0014362a
            return True

        return False

    def _err_msg(self, value):
        return _(
            'Length of value "%(pvalue)s" of property "%(pname)s" '
            'must be no greater than "%(cvalue)s".'
        ) % dict(pname=self.property_name, pvalue=value, cvalue=self.constraint_value)


class Pattern(Constraint):
    """Constraint class for "pattern"

    Constrains the property or parameter to a value that is allowed by
    the provided regular expression.
    """

    constraint_key = Constraint.PATTERN

    valid_types = six.string_types

    valid_prop_types = (Schema.STRING,)

    def __init__(self, property_name, property_type, constraint):
        super(Pattern, self).__init__(property_name, property_type, constraint)
        if not isinstance(self.constraint_value, self.valid_types):
            ExceptionCollector.appendException(
                InvalidSchemaError(
                    message=_('The property "pattern" ' "expects a string.")
                )
            )
        self.match = re.compile(self.constraint_value).match

    def _is_valid(self, value):
        match = self.match(value)
        return match is not None and match.end() == len(value)

    def _err_msg(self, value):
        return _(
            'The value "%(pvalue)s" of property "%(pname)s" does not '
            'match pattern "%(cvalue)s".'
        ) % dict(pname=self.property_name, pvalue=value, cvalue=self.constraint_value)


class SchemaConstraint(Constraint):
    """Constraint class for "schema"

    Constrains the property or parameter to a value that is allowed by
    the provided json schema.
    """

    constraint_key = Constraint.SCHEMA

    valid_types = six.string_types

    valid_prop_types = (Schema.STRING, Schema.ANY)

    def __init__(self, property_name, property_type, constraint):
        super(SchemaConstraint, self).__init__(property_name, property_type, constraint)
        if not isinstance(self.constraint_value, self.valid_types):
            ExceptionCollector.appendException(
                InvalidSchemaError(
                    message=_('The "schema" constraint expects a string.')
                )
            )
        self.schema = json.loads(self.constraint_value)
        from jsonschema import Draft7Validator

        Draft7Validator.check_schema(self.schema)

    def _is_valid(self, value):
        from jsonschema import Draft7Validator

        if self.property_type != Schema.ANY:
            value = yamlparser.simple_parse(value)

        validator = Draft7Validator(self.schema)
        errors = list(validator.iter_errors(value))
        if not errors:
            return True
        self.message = "\n".join(e.message for e in errors[:1])
        return False

    def _err_msg(self, value):
        return _(
            'The value "%(pvalue)s" of property "%(pname)s" does not '
            'had the following errors validating its json schema: "%(cvalue)s".'
        ) % dict(pname=self.property_name, pvalue=value, cvalue=self.message)


constraint_mapping = {
    Constraint.EQUAL: Equal,
    Constraint.GREATER_THAN: GreaterThan,
    Constraint.GREATER_OR_EQUAL: GreaterOrEqual,
    Constraint.LESS_THAN: LessThan,
    Constraint.LESS_OR_EQUAL: LessOrEqual,
    Constraint.IN_RANGE: InRange,
    Constraint.VALID_VALUES: ValidValues,
    Constraint.LENGTH: Length,
    Constraint.MIN_LENGTH: MinLength,
    Constraint.MAX_LENGTH: MaxLength,
<<<<<<< HEAD
    Constraint.PATTERN: Pattern,
    Constraint.SCHEMA: SchemaConstraint,
=======
    Constraint.PATTERN: Pattern
>>>>>>> 0014362a
}


def get_constraint_class(type):
    return constraint_mapping.get(type)<|MERGE_RESOLUTION|>--- conflicted
+++ resolved
@@ -89,16 +89,9 @@
 
     def __init__(self, name, schema_dict, datatype=None):
         self.name = name
-<<<<<<< HEAD
-        if not isinstance(schema_dict, collections.Mapping):
-            msg = _('Schema definition of "%(pname)s" must be a dict.') % dict(
-                pname=name
-            )
-=======
         if not isinstance(schema_dict, collections.abc.Mapping):
             msg = (_('Schema definition of "%(pname)s" must be a dict.')
                    % dict(pname=name))
->>>>>>> 0014362a
             ExceptionCollector.appendException(InvalidSchemaError(message=msg))
 
         try:
@@ -197,12 +190,8 @@
         if cls is not Constraint:
             return super(Constraint, cls).__new__(cls)
 
-<<<<<<< HEAD
-        if not isinstance(constraint, collections.Mapping) or len(constraint) != 1:
-=======
         if(not isinstance(constraint, collections.abc.Mapping) or
            len(constraint) != 1):
->>>>>>> 0014362a
             ExceptionCollector.appendException(
                 InvalidSchemaError(message=_("Invalid constraint schema: %s") % constraint)
             )
@@ -362,12 +351,8 @@
             )
 
     def _is_valid(self, value):
-<<<<<<< HEAD
-        if toscaparser.functions.is_function(value) or value >= self.constraint_value:
-=======
         if value is not None and (toscaparser.functions.is_function(value) or
                                   value >= self.constraint_value):
->>>>>>> 0014362a
             return True
         return False
 
@@ -501,14 +486,8 @@
 
     def __init__(self, property_name, property_type, constraint):
         super(InRange, self).__init__(property_name, property_type, constraint)
-<<<<<<< HEAD
-        if not isinstance(self.constraint_value, collections.Sequence) or (
-            len(constraint[self.IN_RANGE]) != 2
-        ):
-=======
         if(not isinstance(self.constraint_value, collections.abc.Sequence) or
            (len(constraint[self.IN_RANGE]) != 2)):
->>>>>>> 0014362a
             ExceptionCollector.appendException(
                 InvalidSchemaError(
                     message=_('The property "in_range" ' "expects a list.")
@@ -564,14 +543,9 @@
     valid_prop_types = Schema.PROPERTY_TYPES
 
     def __init__(self, property_name, property_type, constraint):
-<<<<<<< HEAD
-        super(ValidValues, self).__init__(property_name, property_type, constraint)
-        if not isinstance(self.constraint_value, collections.Sequence):
-=======
         super(ValidValues, self).__init__(property_name, property_type,
                                           constraint)
         if not isinstance(self.constraint_value, collections.abc.Sequence):
->>>>>>> 0014362a
             ExceptionCollector.appendException(
                 InvalidSchemaError(
                     message=_('The property "valid_values" ' "expects a list.")
@@ -647,14 +621,8 @@
             )
 
     def _is_valid(self, value):
-<<<<<<< HEAD
-        if (isinstance(value, six.string_types) or isinstance(value, (dict, list))) and len(
-            value
-        ) >= self.constraint_value:
-=======
         if (isinstance(value, (str, dict, list)) and
            len(value) >= self.constraint_value):
->>>>>>> 0014362a
             return True
 
         return False
@@ -688,14 +656,8 @@
             )
 
     def _is_valid(self, value):
-<<<<<<< HEAD
-        if (isinstance(value, six.string_types) or isinstance(value, (dict, list))) and len(
-            value
-        ) <= self.constraint_value:
-=======
         if (isinstance(value, (str, dict, list)) and
            len(value) <= self.constraint_value):
->>>>>>> 0014362a
             return True
 
         return False
@@ -798,12 +760,8 @@
     Constraint.LENGTH: Length,
     Constraint.MIN_LENGTH: MinLength,
     Constraint.MAX_LENGTH: MaxLength,
-<<<<<<< HEAD
     Constraint.PATTERN: Pattern,
     Constraint.SCHEMA: SchemaConstraint,
-=======
-    Constraint.PATTERN: Pattern
->>>>>>> 0014362a
 }
 
 
