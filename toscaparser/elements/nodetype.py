#    Licensed under the Apache License, Version 2.0 (the "License"); you may
#    not use this file except in compliance with the License. You may obtain
#    a copy of the License at
#
#         http://www.apache.org/licenses/LICENSE-2.0
#
#    Unless required by applicable law or agreed to in writing, software
#    distributed under the License is distributed on an "AS IS" BASIS, WITHOUT
#    WARRANTIES OR CONDITIONS OF ANY KIND, either express or implied. See the
#    License for the specific language governing permissions and limitations
#    under the License.

from toscaparser.common.exception import ExceptionCollector
from toscaparser.common.exception import UnknownFieldError
from toscaparser.elements.capabilitytype import CapabilityTypeDef
import toscaparser.elements.interfaces as ifaces
from toscaparser.elements.relationshiptype import RelationshipType
from toscaparser.elements.statefulentitytype import StatefulEntityType
from toscaparser.common.exception import InvalidTypeError, InvalidTypeDefinition


class NodeType(StatefulEntityType):
    '''TOSCA built-in node type.'''
    SECTIONS = (DERIVED_FROM, METADATA, PROPERTIES, VERSION, DESCRIPTION, ATTRIBUTES,
                REQUIREMENTS, CAPABILITIES, INTERFACES, ARTIFACTS, INSTANCE_KEYS, _SOURCE) = \
               ('derived_from', 'metadata', 'properties', 'version',
                'description', 'attributes', 'requirements', 'capabilities',
                'interfaces', 'artifacts', 'instance_keys', '_source')

    REQUIREMENTS_SECTION = (NODE, CAPABILITY, RELATIONSHIP, OCCURRENCES,
                            NODE_FILTER, DESCRIPTION, METADATA, TITLE) = \
                           ('node', 'capability', 'relationship',
                            'occurrences', 'node_filter', 'description', 'metadata', 'title')

    def __init__(self, ntype, custom_def=None):
        super(NodeType, self).__init__(ntype, self.NODE_PREFIX, custom_def)
        self.ntype = ntype
        self.custom_def = custom_def
        self._requirement_definitions = None
        self._validate_keys()

    def parent_types(self):
        parents = self.entity_value(self.defs, 'derived_from')
        if isinstance(parents, list): # multiple inheritance
            for pnode in parents:
                yield NodeType(pnode, self.custom_def)
        else:
            parent = self.parent_type
            if parent:
                yield parent

    @property
    def parent_type(self):
        '''Return a node this node is derived from.'''
        if not hasattr(self, 'defs'):
            return None
        pnode = self.derived_from(self.defs)
        if pnode:
            if pnode and pnode == self.type:
                # circular reference
                ExceptionCollector.appendException(
                    InvalidTypeError(what=self.type))
                return None
            return NodeType(pnode, self.custom_def)

    @property
    def relationship(self):
        '''Return a dictionary of relationships to other node types.

        This method returns a dictionary of named relationships that nodes
        of the current node type (self) can have to other nodes (of specific
        types) in a TOSCA template.

        '''
        relationship = {}
        requires = self.get_all_requirements()
        if requires:
            # NOTE(sdmonov): Check if requires is a dict.
            # If it is a dict convert it to a list of dicts.
            # This is needed because currently the code below supports only
            # lists as requirements definition. The following check will
            # make sure if a map (dict) was provided it will be converted to
            # a list before proceeding to the parsing.
            if isinstance(requires, dict):
                requires = [{key: value} for key, value in requires.items()]

            keyword = None
            node_type = None
            for require in requires:
                for key, req in require.items():
                    if 'relationship' in req:
                        relation = req.get('relationship')
                        if 'type' in relation:
                            relation = relation.get('type')
                        node_type = req.get('node')
                        value = req
                        if node_type:
                            keyword = 'node'
                        else:
                            # If value is a dict and has a type key
                            # we need to lookup the node type using
                            # the capability type
                            value = req
                            if isinstance(value, dict):
                                captype = value['capability']
                                value = (self.
                                         _get_node_type_by_cap(captype))
                            keyword = key
                            node_type = value
                        rtype = RelationshipType(relation, keyword,
                                                 self.custom_def)
                        relatednode = NodeType(node_type, self.custom_def)
                        relationship[rtype] = relatednode
        return relationship

    def _get_node_type_by_cap(self, cap):
        '''Find the node type that has the provided capability

        This method will lookup all node types if they have the
        provided capability.
        '''

        # Filter the node types
        node_types = [node_type for node_type in self.TOSCA_DEF.keys()
                      if node_type.startswith(self.NODE_PREFIX) and
                      node_type != 'tosca.nodes.Root']
        custom_node_types = [node_type for node_type in self.custom_def.keys()
                             if node_type.startswith(self.NODE_PREFIX) and
                             node_type != 'tosca.nodes.Root']

        for node_type in node_types + custom_node_types:
            if node_type in self.TOSCA_DEF:
                node_def = self.TOSCA_DEF[node_type]
            else:
                node_def = self.custom_def[node_type]
            if isinstance(node_def, dict) and 'capabilities' in node_def:
                node_caps = node_def['capabilities']
                for value in node_caps.values():
                    if isinstance(value, dict) and \
                            'type' in value and value['type'] == cap:
                        return node_type

    def _get_relation(self, key, ndtype):
        relation = None
        ntype = NodeType(ndtype, self.custom_def)
        caps = ntype.get_capabilities_def()
        if caps and key in caps.keys():
            c = caps[key]
            for r in self.RELATIONSHIP_TYPE:
                rtypedef = ntype.TOSCA_DEF[r]
                for properties in rtypedef.values():
                    if c.type in properties:
                        relation = r
                        break
                if relation:
                    break
                else:
                    for properties in rtypedef.values():
                        if c.parent_type in properties:
                            relation = r
                            break
        return relation

    def get_capability_typedefs(self):
        '''Return a list of capability type objects.'''
        typecapabilities = []
        caps = self.get_value(self.CAPABILITIES, None, True)
        if caps:
            # 'name' is symbolic name of the capability
            # 'value' is a dict { 'type': <capability type name> }
            for name, value in caps.items():
                ctype = value.get('type')
                cap = CapabilityTypeDef(name, ctype, self.type,
                                        self.custom_def)
                typecapabilities.append(cap)
        return typecapabilities

    def get_capabilities_def(self):
        '''Return a dictionary of capability name-objects pairs.'''
        return {cap.name: cap
                for cap in self.get_capability_typedefs()}

    @property
    def requirements(self):
        return self.get_value(self.REQUIREMENTS, None, True)

    def get_all_requirements(self):
<<<<<<< HEAD
        reqs_tpl = self.requirements
        if reqs_tpl is None:
            return []
        requirements = {}
        for tpl in reqs_tpl:
            name, value = list(tpl.items())[0]
            # note that first match returned by get_value() will be the most derived one
            if name in requirements:
                # update value with current (more derived) value
                current = requirements[name][name]
                if isinstance(current, str):
                    tpl = {name: dict(value, node = current)}
                else:
                    tpl = {name: dict(value, **current)}
            requirements[name] = tpl
        return list(requirements.values())
=======
        return self.requirements

    @property
    def interfaces(self):
        interfaces = self.get_value(self.INTERFACES)

        if self.parent_type is not None:
            if self.parent_type.interfaces is not None:
                import copy
                parent_interfaces = copy.deepcopy(self.parent_type.interfaces)
                parent_interfaces.pop(ifaces.LIFECYCLE, None)
                parent_interfaces.pop(ifaces.CONFIGURE, None)
                parent_interfaces.pop(ifaces.LIFECYCLE_SHORTNAME, None)
                parent_interfaces.pop(ifaces.CONFIGURE_SHORTNAME, None)

                if parent_interfaces:
                    if interfaces:
                        parent_interfaces.update(interfaces)
                    interfaces = parent_interfaces

        return interfaces

    @property
    def lifecycle_inputs(self):
        '''Return inputs to life cycle operations if found.'''
        inputs = []
        interfaces = self.interfaces
        if interfaces:
            for name, value in interfaces.items():
                if name == ifaces.LIFECYCLE:
                    for x, y in value.items():
                        if x == 'inputs':
                            for i in y.iterkeys():
                                inputs.append(i)
        return inputs

    @property
    def lifecycle_operations(self):
        '''Return available life cycle operations if found.'''
        ops = None
        interfaces = self.interfaces
        if interfaces:
            i = InterfacesDef(self.type, ifaces.LIFECYCLE)
            ops = i.lifecycle_ops
        return ops
>>>>>>> 88796c00

    def get_capability(self, name):
        caps = self.get_capabilities_def()
        if caps and name in caps:
            return caps[name].value

    def get_capability_type(self, name):
        captype = self.get_capability(name)
        if captype and name in captype:
            return captype[name].value

    def _validate_keys(self):
        if self.defs:
            for key in self.defs:
                if key not in self.SECTIONS:
                    ExceptionCollector.appendException(
                        UnknownFieldError(what='Nodetype"%s"' % self.ntype,
                                          field=key))
                if key == self.REQUIREMENTS:
                    reqs = self.defs[self.REQUIREMENTS]
                    if not isinstance(reqs, list):
                        ExceptionCollector.appendException(
                            InvalidTypeDefinition(type='Nodetype %s' % self.ntype,
                                              what='"requirements" field value must be a list'))
                        continue
                    for req in reqs:
                        if not isinstance(req, dict) or not req:
                            ExceptionCollector.appendException(
                                InvalidTypeDefinition(type='Nodetype %s' % self.ntype,
                                                  what='bad value for requirement list item: "%s"' % (req) ))
                        reqvalue = list(req.values())[0]
                        if not isinstance(reqvalue, (str, dict)) or len(req) != 1:
                            what = 'invalidate requirement "%s"' % req
                            ExceptionCollector.appendException(
                                InvalidTypeDefinition(type='Nodetype %s' % self.ntype, what=what))
                        elif isinstance(reqvalue, dict):
                            self._validate_requirements_keys(reqvalue, 'Nodetype "%s"' % self.ntype)

    def _validate_requirements_keys(self, requirement, where):
        for key in requirement.keys():
            if key not in self.REQUIREMENTS_SECTION:
                ExceptionCollector.appendException(
                    UnknownFieldError(
                        what='"requirements" of %s' % where,
                        field=key))

    @property
    def requirement_definitions(self):
        if self._requirement_definitions is None:
            self._requirement_definitions = {}
            reqs = self.get_all_requirements()
            if not reqs:
                return self._requirement_definitions
            for req_dict in reqs:
                name, reqDef = list(req_dict.items())[0]
                # 3.7.3 Requirement definition p.122
                # if present, this will be either the name of the relationship type
                # or a dictionary containing "type"
                if isinstance(reqDef, dict):
                    # normalize 'relationship' key:
                    relDef = reqDef.get('relationship')
                    if not relDef:
                        relDef = dict(type = "tosca.relationships.Root")
                    elif isinstance(relDef, dict):
                        relDef = relDef.copy()
                    else:
                        relDef = dict(type = relDef)
                    reqDef = reqDef.copy()
                    reqDef['relationship'] = relDef
                    self._requirement_definitions[name] = reqDef
                else:
                    # 3.7.3.2.1 Simple grammar (Capability Type only)
                    defaultDef = dict(relationship=dict(type = "tosca.relationships.Root"))
                    defaultDef['capability'] = reqDef
                    self._requirement_definitions[name] =  defaultDef

        return self._requirement_definitions

    def get_requirement_definition(self, requirementName):
        # return a normalized requirements definition that always include a relationship
        defaultDef = dict(relationship=dict(type = "tosca.relationships.Root"))
        return self.requirement_definitions.get(requirementName, defaultDef)<|MERGE_RESOLUTION|>--- conflicted
+++ resolved
@@ -185,7 +185,6 @@
         return self.get_value(self.REQUIREMENTS, None, True)
 
     def get_all_requirements(self):
-<<<<<<< HEAD
         reqs_tpl = self.requirements
         if reqs_tpl is None:
             return []
@@ -202,28 +201,6 @@
                     tpl = {name: dict(value, **current)}
             requirements[name] = tpl
         return list(requirements.values())
-=======
-        return self.requirements
-
-    @property
-    def interfaces(self):
-        interfaces = self.get_value(self.INTERFACES)
-
-        if self.parent_type is not None:
-            if self.parent_type.interfaces is not None:
-                import copy
-                parent_interfaces = copy.deepcopy(self.parent_type.interfaces)
-                parent_interfaces.pop(ifaces.LIFECYCLE, None)
-                parent_interfaces.pop(ifaces.CONFIGURE, None)
-                parent_interfaces.pop(ifaces.LIFECYCLE_SHORTNAME, None)
-                parent_interfaces.pop(ifaces.CONFIGURE_SHORTNAME, None)
-
-                if parent_interfaces:
-                    if interfaces:
-                        parent_interfaces.update(interfaces)
-                    interfaces = parent_interfaces
-
-        return interfaces
 
     @property
     def lifecycle_inputs(self):
@@ -245,10 +222,9 @@
         ops = None
         interfaces = self.interfaces
         if interfaces:
-            i = InterfacesDef(self.type, ifaces.LIFECYCLE)
+            i = ifaces.OperationDef(self.type, ifaces.LIFECYCLE)
             ops = i.lifecycle_ops
         return ops
->>>>>>> 88796c00
 
     def get_capability(self, name):
         caps = self.get_capabilities_def()
