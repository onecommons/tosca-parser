#    Licensed under the Apache License, Version 2.0 (the "License"); you may
#    not use this file except in compliance with the License. You may obtain
#    a copy of the License at
#
#         http://www.apache.org/licenses/LICENSE-2.0
#
#    Unless required by applicable law or agreed to in writing, software
#    distributed under the License is distributed on an "AS IS" BASIS, WITHOUT
#    WARRANTIES OR CONDITIONS OF ANY KIND, either express or implied. See the
#    License for the specific language governing permissions and limitations
#    under the License.

from toscaparser.common.exception import ExceptionCollector
from toscaparser.common.exception import UnknownFieldError
from toscaparser.elements.capabilitytype import CapabilityTypeDef
import toscaparser.elements.interfaces as ifaces
from toscaparser.elements.interfaces import InterfacesDef
from toscaparser.elements.relationshiptype import RelationshipType
from toscaparser.elements.statefulentitytype import StatefulEntityType


class NodeType(StatefulEntityType):
    '''TOSCA built-in node type.'''
<<<<<<< HEAD
    SECTIONS = (DERIVED_FROM, METADATA, PROPERTIES, VERSION, DESCRIPTION, ATTRIBUTES,
                REQUIREMENTS, CAPABILITIES, INTERFACES, ARTIFACTS, INSTANCE_KEYS, _SOURCE) = \
=======
    SECTIONS = (DERIVED_FROM, METADATA, PROPERTIES, VERSION,
                DESCRIPTION, ATTRIBUTES, REQUIREMENTS, CAPABILITIES,
                INTERFACES, ARTIFACTS) = \
>>>>>>> 0014362a
               ('derived_from', 'metadata', 'properties', 'version',
                'description', 'attributes', 'requirements', 'capabilities',
                'interfaces', 'artifacts', 'instance_keys', '_source')

    def __init__(self, ntype, custom_def=None):
        super(NodeType, self).__init__(ntype, self.NODE_PREFIX, custom_def)
        self.ntype = ntype
        self.custom_def = custom_def
        self._validate_keys()

    @property
    def parent_type(self):
        '''Return a node this node is derived from.'''
        if not hasattr(self, 'defs'):
            return None
        pnode = self.derived_from(self.defs)
        if pnode:
            return NodeType(pnode, self.custom_def)

<<<<<<< HEAD
=======
    @property
    def relationship(self):
        '''Return a dictionary of relationships to other node types.

        This method returns a dictionary of named relationships that nodes
        of the current node type (self) can have to other nodes (of specific
        types) in a TOSCA template.

        '''
        relationship = {}
        requires = self.get_all_requirements()
        if requires:
            # NOTE(sdmonov): Check if requires is a dict.
            # If it is a dict convert it to a list of dicts.
            # This is needed because currently the code below supports only
            # lists as requirements definition. The following check will
            # make sure if a map (dict) was provided it will be converted to
            # a list before proceeding to the parsing.
            if isinstance(requires, dict):
                requires = [{key: value} for key, value in requires.items()]

            keyword = None
            node_type = None
            for require in requires:
                for key, req in require.items():
                    if 'relationship' in req:
                        relation = req.get('relationship')
                        if 'type' in relation:
                            relation = relation.get('type')
                        node_type = req.get('node')
                        value = req
                        if node_type:
                            keyword = 'node'
                        else:
                            # If value is a dict and has a type key
                            # we need to lookup the node type using
                            # the capability type
                            value = req
                            if isinstance(value, dict):
                                captype = value['capability']
                                value = (self.
                                         _get_node_type_by_cap(captype))
                            keyword = key
                            node_type = value
                        rtype = RelationshipType(relation, keyword,
                                                 self.custom_def)
                        relatednode = NodeType(node_type, self.custom_def)
                        relationship[rtype] = relatednode
        return relationship

>>>>>>> 0014362a
    def _get_node_type_by_cap(self, cap):
        '''Find the node type that has the provided capability

        This method will lookup all node types if they have the
        provided capability.
        '''

        # Filter the node types
        node_types = [node_type for node_type in self.TOSCA_DEF.keys()
                      if node_type.startswith(self.NODE_PREFIX) and
                      node_type != 'tosca.nodes.Root']
        custom_node_types = [node_type for node_type in self.custom_def.keys()
                             if node_type.startswith(self.NODE_PREFIX) and
                             node_type != 'tosca.nodes.Root']

        for node_type in node_types + custom_node_types:
            if node_type in self.TOSCA_DEF:
                node_def = self.TOSCA_DEF[node_type]
            else:
                node_def = self.custom_def[node_type]
            if isinstance(node_def, dict) and 'capabilities' in node_def:
                node_caps = node_def['capabilities']
                for value in node_caps.values():
                    if isinstance(value, dict) and \
                            'type' in value and value['type'] == cap:
                        return node_type

    def _get_relation(self, key, ndtype):
        relation = None
        ntype = NodeType(ndtype, self.custom_def)
        caps = ntype.get_capabilities()
        if caps and key in caps.keys():
            c = caps[key]
            for r in self.RELATIONSHIP_TYPE:
                rtypedef = ntype.TOSCA_DEF[r]
                for properties in rtypedef.values():
                    if c.type in properties:
                        relation = r
                        break
                if relation:
                    break
                else:
                    for properties in rtypedef.values():
                        if c.parent_type in properties:
                            relation = r
                            break
        return relation

    def get_capabilities_objects(self):
        '''Return a list of capability objects.'''
        typecapabilities = []
        caps = self.get_value(self.CAPABILITIES, None, True)
        if caps:
            # 'name' is symbolic name of the capability
            # 'value' is a dict { 'type': <capability type name> }
            for name, value in caps.items():
                ctype = value.get('type')
                cap = CapabilityTypeDef(name, ctype, self.type,
                                        self.custom_def)
                typecapabilities.append(cap)
        return typecapabilities

    def get_capabilities(self):
        '''Return a dictionary of capability name-objects pairs.'''
        return {cap.name: cap
                for cap in self.get_capabilities_objects()}

    @property
    def requirements(self):
        return self.get_value(self.REQUIREMENTS, None, True)

    def get_all_requirements(self):
        return self.requirements

    @property
    def lifecycle_inputs(self):
        '''Return inputs to life cycle operations if found.'''
        inputs = []
        interfaces = self.interfaces
        if interfaces:
            for name, value in interfaces.items():
                if name == ifaces.LIFECYCLE:
                    for x, y in value.items():
                        if x == 'inputs':
                            for i in y.iterkeys():
                                inputs.append(i)
        return inputs

    @property
    def lifecycle_operations(self):
        '''Return available life cycle operations if found.'''
        ops = None
        interfaces = self.interfaces
        if interfaces:
            i = InterfacesDef(self.type, ifaces.LIFECYCLE)
            ops = i.lifecycle_ops
        return ops

    def get_capability(self, name):
        caps = self.get_capabilities()
        if caps and name in caps.keys():
            return caps[name].value

    def get_capability_type(self, name):
        captype = self.get_capability(name)
        if captype and name in captype.keys():
            return captype[name].value

    def _validate_keys(self):
        if self.defs:
            for key in self.defs.keys():
                if key not in self.SECTIONS:
                    ExceptionCollector.appendException(
                        UnknownFieldError(what='Nodetype"%s"' % self.ntype,
                                          field=key))<|MERGE_RESOLUTION|>--- conflicted
+++ resolved
@@ -21,14 +21,8 @@
 
 class NodeType(StatefulEntityType):
     '''TOSCA built-in node type.'''
-<<<<<<< HEAD
     SECTIONS = (DERIVED_FROM, METADATA, PROPERTIES, VERSION, DESCRIPTION, ATTRIBUTES,
                 REQUIREMENTS, CAPABILITIES, INTERFACES, ARTIFACTS, INSTANCE_KEYS, _SOURCE) = \
-=======
-    SECTIONS = (DERIVED_FROM, METADATA, PROPERTIES, VERSION,
-                DESCRIPTION, ATTRIBUTES, REQUIREMENTS, CAPABILITIES,
-                INTERFACES, ARTIFACTS) = \
->>>>>>> 0014362a
                ('derived_from', 'metadata', 'properties', 'version',
                 'description', 'attributes', 'requirements', 'capabilities',
                 'interfaces', 'artifacts', 'instance_keys', '_source')
@@ -48,8 +42,6 @@
         if pnode:
             return NodeType(pnode, self.custom_def)
 
-<<<<<<< HEAD
-=======
     @property
     def relationship(self):
         '''Return a dictionary of relationships to other node types.
@@ -100,7 +92,6 @@
                         relationship[rtype] = relatednode
         return relationship
 
->>>>>>> 0014362a
     def _get_node_type_by_cap(self, cap):
         '''Find the node type that has the provided capability
 
