--- conflicted
+++ resolved
@@ -68,13 +68,11 @@
             while parent_cap != self.TOSCA_TYPEURI_CAPABILITY_ROOT:
                 if custom_def and parent_cap in custom_def.keys():
                     capabilities[parent_cap] = custom_def[parent_cap]
-<<<<<<< HEAD
+                elif parent_cap in self.TOSCA_DEF.keys():
+                    capabilities[parent_cap] = self.TOSCA_DEF[parent_cap]
+
                 if 'derived_from' not in capabilities[parent_cap]:
                     break
-=======
-                elif parent_cap in self.TOSCA_DEF.keys():
-                    capabilities[parent_cap] = self.TOSCA_DEF[parent_cap]
->>>>>>> 0014362a
                 parent_cap = capabilities[parent_cap]['derived_from']
         return capabilities
 
